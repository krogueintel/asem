/*
 * Copyright 2003 VMware, Inc.
 * All Rights Reserved.
 *
 * Permission is hereby granted, free of charge, to any person obtaining a
 * copy of this software and associated documentation files (the
 * "Software"), to deal in the Software without restriction, including
 * without limitation the rights to use, copy, modify, merge, publish,
 * distribute, sublicense, and/or sell copies of the Software, and to
 * permit persons to whom the Software is furnished to do so, subject to
 * the following conditions:
 *
 * The above copyright notice and this permission notice (including the
 * next paragraph) shall be included in all copies or substantial portions
 * of the Software.
 *
 * THE SOFTWARE IS PROVIDED "AS IS", WITHOUT WARRANTY OF ANY KIND, EXPRESS
 * OR IMPLIED, INCLUDING BUT NOT LIMITED TO THE WARRANTIES OF
 * MERCHANTABILITY, FITNESS FOR A PARTICULAR PURPOSE AND NONINFRINGEMENT.
 * IN NO EVENT SHALL VMWARE AND/OR ITS SUPPLIERS BE LIABLE FOR
 * ANY CLAIM, DAMAGES OR OTHER LIABILITY, WHETHER IN AN ACTION OF CONTRACT,
 * TORT OR OTHERWISE, ARISING FROM, OUT OF OR IN CONNECTION WITH THE
 * SOFTWARE OR THE USE OR OTHER DEALINGS IN THE SOFTWARE.
 */

#ifndef _INTEL_INIT_H_
#define _INTEL_INIT_H_

#include <stdbool.h>
#include <sys/time.h>

#include <GL/internal/dri_interface.h>

#include "isl/isl.h"
#include "dri_util.h"
#include "brw_bufmgr.h"
#include "common/gen_device_info.h"
#include "i915_drm.h"
#include "util/xmlconfig.h"

#include "isl/isl.h"

#ifdef __cplusplus
extern "C" {
#endif

struct i965_batchbuffer_logger;
struct intel_screen
{
   int deviceID;
   struct gen_device_info devinfo;

   __DRIscreen *driScrnPriv;

   uint64_t max_gtt_map_object_size;

   /** Bytes of aperture usage beyond which execbuf is likely to fail. */
   uint64_t aperture_threshold;

   bool no_hw;
   bool hw_has_swizzling;
   bool has_exec_fence; /**< I915_PARAM_HAS_EXEC_FENCE */

   int hw_has_timestamp;

   struct isl_device isl_dev;

   /**
    * Does the kernel support context reset notifications?
    */
   bool has_context_reset_notification;

   /**
    * Does the kernel support features such as pipelined register access to
    * specific registers?
    */
   unsigned kernel_features;
#define KERNEL_ALLOWS_SOL_OFFSET_WRITES             (1<<0)
#define KERNEL_ALLOWS_PREDICATE_WRITES              (1<<1)
#define KERNEL_ALLOWS_MI_MATH_AND_LRR               (1<<2)
#define KERNEL_ALLOWS_HSW_SCRATCH1_AND_ROW_CHICKEN3 (1<<3)
#define KERNEL_ALLOWS_COMPUTE_DISPATCH              (1<<4)
#define KERNEL_ALLOWS_EXEC_CAPTURE                  (1<<5)
#define KERNEL_ALLOWS_EXEC_BATCH_FIRST              (1<<6)

   struct brw_bufmgr *bufmgr;

   /**
    * A unique ID for shader programs.
    */
   unsigned program_id;

   int winsys_msaa_samples_override;

   struct brw_compiler *compiler;

   /**
   * Configuration cache with default values for all contexts
   */
   driOptionCache optionCache;

   /**
    * Version of the command parser reported by the
    * I915_PARAM_CMD_PARSER_VERSION parameter
    */
   int cmd_parser_version;

   /**
    * Number of subslices reported by the I915_PARAM_SUBSLICE_TOTAL parameter
    */
   int subslice_total;

   /**
    * Number of EUs reported by the I915_PARAM_EU_TOTAL parameter
    */
   int eu_total;

   bool mesa_format_supports_texture[MESA_FORMAT_COUNT];
   bool mesa_format_supports_render[MESA_FORMAT_COUNT];
   enum isl_format mesa_to_isl_render_format[MESA_FORMAT_COUNT];

<<<<<<< HEAD
   struct disk_cache *disk_cache;
=======
   struct i965_batchbuffer_logger *batchbuffer_logger;
>>>>>>> d78c35db
};

extern void intelDestroyContext(__DRIcontext * driContextPriv);

extern GLboolean intelUnbindContext(__DRIcontext * driContextPriv);

PUBLIC const __DRIextension **__driDriverGetExtensions_i965(void);
extern const __DRI2fenceExtension intelFenceExtension;

extern GLboolean
intelMakeCurrent(__DRIcontext * driContextPriv,
                 __DRIdrawable * driDrawPriv,
                 __DRIdrawable * driReadPriv);

double get_time(void);

const int*
intel_supported_msaa_modes(const struct intel_screen  *screen);

int
intel_device_get_revision(int fd);

static inline bool
can_do_pipelined_register_writes(const struct intel_screen *screen)
{
   return screen->kernel_features & KERNEL_ALLOWS_SOL_OFFSET_WRITES;
}

static inline bool
can_do_hsw_l3_atomics(const struct intel_screen *screen)
{
   return screen->kernel_features & KERNEL_ALLOWS_HSW_SCRATCH1_AND_ROW_CHICKEN3;
}

static inline bool
can_do_mi_math_and_lrr(const struct intel_screen *screen)
{
   return screen->kernel_features & KERNEL_ALLOWS_MI_MATH_AND_LRR;
}

static inline bool
can_do_compute_dispatch(const struct intel_screen *screen)
{
   return screen->kernel_features & KERNEL_ALLOWS_COMPUTE_DISPATCH;
}

static inline bool
can_do_predicate_writes(const struct intel_screen *screen)
{
   return screen->kernel_features & KERNEL_ALLOWS_PREDICATE_WRITES;
}

static inline bool
can_do_exec_capture(const struct intel_screen *screen)
{
   return screen->kernel_features & KERNEL_ALLOWS_EXEC_CAPTURE;
}

#ifdef __cplusplus
}
#endif

#endif<|MERGE_RESOLUTION|>--- conflicted
+++ resolved
@@ -119,11 +119,9 @@
    bool mesa_format_supports_render[MESA_FORMAT_COUNT];
    enum isl_format mesa_to_isl_render_format[MESA_FORMAT_COUNT];
 
-<<<<<<< HEAD
+
    struct disk_cache *disk_cache;
-=======
    struct i965_batchbuffer_logger *batchbuffer_logger;
->>>>>>> d78c35db
 };
 
 extern void intelDestroyContext(__DRIcontext * driContextPriv);
