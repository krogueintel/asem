--- conflicted
+++ resolved
@@ -2715,9 +2715,8 @@
       }
    }
 
-<<<<<<< HEAD
    brw_disk_cache_init(screen);
-=======
+
    i965_batchbuffer_logger_acquire = (i965_batchbuffer_logger_acquire_fcn)
       dlsym(NULL, "i965_batchbuffer_logger_acquire");
    if(i965_batchbuffer_logger_acquire) {
@@ -2728,7 +2727,6 @@
    } else {
       screen->batchbuffer_logger = NULL;
    }
->>>>>>> d78c35db
 
    return (const __DRIconfig**) intel_screen_make_configs(dri_screen);
 }
