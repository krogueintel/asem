--- conflicted
+++ resolved
@@ -274,17 +274,6 @@
       return false;
    }
 
-   /* Scratch space is used for register spilling */
-<<<<<<< HEAD
-   if (c.base.last_scratch) {
-      perf_debug("Geometry shader triggered register spilling.  "
-                 "Try reducing the number of live vec4 values to "
-                 "improve performance.\n");
-
-      c.prog_data.base.base.total_scratch
-         = brw_get_scratch_size(c.base.last_scratch*REG_SIZE);
-   }
-
    output->mem_ctx = mem_ctx;
    output->program = program;
    output->program_size = program_size;
@@ -307,9 +296,6 @@
       return false;
 
    if (output.prog_data.base.base.total_scratch) {
-=======
-   if (c.prog_data.base.base.total_scratch) {
->>>>>>> d3e23f1f
       brw_get_scratch_bo(brw, &stage_state->scratch_bo,
 			 output.prog_data.base.base.total_scratch *
                          brw->max_gs_threads);
