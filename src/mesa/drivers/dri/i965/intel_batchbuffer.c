--- conflicted
+++ resolved
@@ -320,11 +320,8 @@
 {
    struct intel_batchbuffer *batch = &brw->batch;
    struct brw_bufmgr *bufmgr = brw->bufmgr;
-<<<<<<< HEAD
    struct brw_bo *bo = grow->bo;
-=======
    struct i965_batchbuffer_logger *logger = brw->screen->batchbuffer_logger;
->>>>>>> d78c35db
 
    perf_debug("Growing %s - ran out of space\n", bo->name);
 
@@ -477,13 +474,7 @@
       const unsigned new_size =
          MIN2(batch->batch.bo->size + batch->batch.bo->size / 2,
               MAX_BATCH_SIZE);
-<<<<<<< HEAD
-      grow_buffer(brw, &batch->batch, batch_used, new_size);
-=======
-      grow_buffer(brw, &batch->batch.bo, &batch->batch.map,
-                  &batch->batch.cpu_map, batch_used, new_size,
-                  true);
->>>>>>> d78c35db
+      grow_buffer(brw, &batch->batch, batch_used, new_size, true);
       batch->map_next = (void *) batch->batch.map + batch_used;
       assert(batch_used + sz < batch->batch.bo->size);
    }
@@ -1191,13 +1182,7 @@
       const unsigned new_size =
          MIN2(batch->state.bo->size + batch->state.bo->size / 2,
               MAX_STATE_SIZE);
-<<<<<<< HEAD
-      grow_buffer(brw, &batch->state, batch->state_used, new_size);
-=======
-      grow_buffer(brw, &batch->state.bo, &batch->state.map,
-                  &batch->state.cpu_map, batch->state_used,
-                  new_size, false);
->>>>>>> d78c35db
+      grow_buffer(brw, &batch->state, batch->state_used, new_size, false);
       assert(offset + size < batch->state.bo->size);
    }
 
