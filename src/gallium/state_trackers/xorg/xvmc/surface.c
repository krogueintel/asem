/**************************************************************************
 *
 * Copyright 2009 Younes Manton.
 * All Rights Reserved.
 *
 * Permission is hereby granted, free of charge, to any person obtaining a
 * copy of this software and associated documentation files (the
 * "Software"), to deal in the Software without restriction, including
 * without limitation the rights to use, copy, modify, merge, publish,
 * distribute, sub license, and/or sell copies of the Software, and to
 * permit persons to whom the Software is furnished to do so, subject to
 * the following conditions:
 *
 * The above copyright notice and this permission notice (including the
 * next paragraph) shall be included in all copies or substantial portions
 * of the Software.
 *
 * THE SOFTWARE IS PROVIDED "AS IS", WITHOUT WARRANTY OF ANY KIND, EXPRESS
 * OR IMPLIED, INCLUDING BUT NOT LIMITED TO THE WARRANTIES OF
 * MERCHANTABILITY, FITNESS FOR A PARTICULAR PURPOSE AND NON-INFRINGEMENT.
 * IN NO EVENT SHALL TUNGSTEN GRAPHICS AND/OR ITS SUPPLIERS BE LIABLE FOR
 * ANY CLAIM, DAMAGES OR OTHER LIABILITY, WHETHER IN AN ACTION OF CONTRACT,
 * TORT OR OTHERWISE, ARISING FROM, OUT OF OR IN CONNECTION WITH THE
 * SOFTWARE OR THE USE OR OTHER DEALINGS IN THE SOFTWARE.
 *
 **************************************************************************/

#include <assert.h>
#include <X11/Xlibint.h>
#include <vl_winsys.h>
#include <pipe/p_video_context.h>
#include <pipe/p_video_state.h>
#include <pipe/p_state.h>
#include <pipe/p_inlines.h>
#include <util/u_memory.h>
#include "xvmc_private.h"

static enum pipe_mpeg12_macroblock_type TypeToPipe(int xvmc_mb_type)
{
   if (xvmc_mb_type & XVMC_MB_TYPE_INTRA)
      return PIPE_MPEG12_MACROBLOCK_TYPE_INTRA;
   if ((xvmc_mb_type & (XVMC_MB_TYPE_MOTION_FORWARD | XVMC_MB_TYPE_MOTION_BACKWARD)) == XVMC_MB_TYPE_MOTION_FORWARD)
      return PIPE_MPEG12_MACROBLOCK_TYPE_FWD;
   if ((xvmc_mb_type & (XVMC_MB_TYPE_MOTION_FORWARD | XVMC_MB_TYPE_MOTION_BACKWARD)) == XVMC_MB_TYPE_MOTION_BACKWARD)
      return PIPE_MPEG12_MACROBLOCK_TYPE_BKWD;
   if ((xvmc_mb_type & (XVMC_MB_TYPE_MOTION_FORWARD | XVMC_MB_TYPE_MOTION_BACKWARD)) == (XVMC_MB_TYPE_MOTION_FORWARD | XVMC_MB_TYPE_MOTION_BACKWARD))
      return PIPE_MPEG12_MACROBLOCK_TYPE_BI;

   assert(0);

   XVMC_MSG(XVMC_ERR, "[XvMC] Unrecognized mb type 0x%08X.\n", xvmc_mb_type);

   return -1;
}

static enum pipe_mpeg12_picture_type PictureToPipe(int xvmc_pic)
{
   switch (xvmc_pic) {
      case XVMC_TOP_FIELD:
         return PIPE_MPEG12_PICTURE_TYPE_FIELD_TOP;
      case XVMC_BOTTOM_FIELD:
         return PIPE_MPEG12_PICTURE_TYPE_FIELD_BOTTOM;
      case XVMC_FRAME_PICTURE:
         return PIPE_MPEG12_PICTURE_TYPE_FRAME;
      default:
         assert(0);
   }

   XVMC_MSG(XVMC_ERR, "[XvMC] Unrecognized picture type 0x%08X.\n", xvmc_pic);

   return -1;
}

static enum pipe_mpeg12_motion_type MotionToPipe(int xvmc_motion_type, int xvmc_dct_type)
{
   switch (xvmc_motion_type) {
      case XVMC_PREDICTION_FRAME:
         if (xvmc_dct_type == XVMC_DCT_TYPE_FIELD)
            return PIPE_MPEG12_MOTION_TYPE_16x8;
         else if (xvmc_dct_type == XVMC_DCT_TYPE_FRAME)
            return PIPE_MPEG12_MOTION_TYPE_FRAME;
         break;
      case XVMC_PREDICTION_FIELD:
         return PIPE_MPEG12_MOTION_TYPE_FIELD;
      case XVMC_PREDICTION_DUAL_PRIME:
         return PIPE_MPEG12_MOTION_TYPE_DUALPRIME;
      default:
         assert(0);
   }

   XVMC_MSG(XVMC_ERR, "[XvMC] Unrecognized motion type 0x%08X (with DCT type 0x%08X).\n", xvmc_motion_type, xvmc_dct_type);

   return -1;
}

static bool
CreateOrResizeBackBuffer(struct vl_context *vctx, unsigned int width, unsigned int height,
                         struct pipe_surface **backbuffer)
{
   struct pipe_video_context *vpipe;
   struct pipe_texture template;
   struct pipe_texture *tex;

   assert(vctx);

   vpipe = vctx->vpipe;

   if (*backbuffer) {
      if ((*backbuffer)->width != width || (*backbuffer)->height != height)
         pipe_surface_reference(backbuffer, NULL);
      else
         return true;
   }

   memset(&template, 0, sizeof(struct pipe_texture));
   template.target = PIPE_TEXTURE_2D;
<<<<<<< HEAD
   template.format = vctx->vscreen->format;
=======
   /* XXX: Needs to match the drawable's format? */
   template.format = PIPE_FORMAT_B8G8R8X8_UNORM;
>>>>>>> 45df4bad
   template.last_level = 0;
   template.width0 = width;
   template.height0 = height;
   template.depth0 = 1;
   template.tex_usage = PIPE_TEXTURE_USAGE_DISPLAY_TARGET;

   tex = vpipe->screen->texture_create(vpipe->screen, &template);
   if (!tex)
      return false;

   *backbuffer = vpipe->screen->get_tex_surface(vpipe->screen, tex, 0, 0, 0,
                                                PIPE_BUFFER_USAGE_GPU_READ |
                                                PIPE_BUFFER_USAGE_GPU_WRITE);
   pipe_texture_reference(&tex, NULL);

   if (!*backbuffer)
      return false;

   /* Clear the backbuffer in case the video doesn't cover the whole window */
   /* FIXME: Need to clear every time a frame moves and leaves dirty rects */
   vpipe->surface_fill(vpipe, *backbuffer, 0, 0, width, height, 0);

   return true;
}

static void
MacroBlocksToPipe(struct pipe_screen *screen,
                  const XvMCMacroBlockArray *xvmc_macroblocks,
                  const XvMCBlockArray *xvmc_blocks,
                  unsigned int first_macroblock,
                  unsigned int num_macroblocks,
                  struct pipe_mpeg12_macroblock *pipe_macroblocks)
{
   unsigned int i, j, k, l;
   XvMCMacroBlock *xvmc_mb;

   assert(xvmc_macroblocks);
   assert(xvmc_blocks);
   assert(pipe_macroblocks);
   assert(num_macroblocks);

   xvmc_mb = xvmc_macroblocks->macro_blocks + first_macroblock;

   for (i = 0; i < num_macroblocks; ++i) {
      pipe_macroblocks->base.codec = PIPE_VIDEO_CODEC_MPEG12;
      pipe_macroblocks->mbx = xvmc_mb->x;
      pipe_macroblocks->mby = xvmc_mb->y;
      pipe_macroblocks->mb_type = TypeToPipe(xvmc_mb->macroblock_type);
      if (pipe_macroblocks->mb_type != PIPE_MPEG12_MACROBLOCK_TYPE_INTRA)
         pipe_macroblocks->mo_type = MotionToPipe(xvmc_mb->motion_type, xvmc_mb->dct_type);
      /* Get rid of Valgrind 'undefined' warnings */
      else
         pipe_macroblocks->mo_type = -1;
      pipe_macroblocks->dct_type = xvmc_mb->dct_type == XVMC_DCT_TYPE_FIELD ?
         PIPE_MPEG12_DCT_TYPE_FIELD : PIPE_MPEG12_DCT_TYPE_FRAME;

      for (j = 0; j < 2; ++j)
         for (k = 0; k < 2; ++k)
            for (l = 0; l < 2; ++l)
               pipe_macroblocks->pmv[j][k][l] = xvmc_mb->PMV[j][k][l];

      pipe_macroblocks->cbp = xvmc_mb->coded_block_pattern;
      pipe_macroblocks->blocks = pipe_user_buffer_create(screen, xvmc_blocks->blocks + xvmc_mb->index * BLOCK_SIZE_SAMPLES,
                                                         BLOCK_SIZE_BYTES);

      ++pipe_macroblocks;
      ++xvmc_mb;
   }
}

Status XvMCCreateSurface(Display *dpy, XvMCContext *context, XvMCSurface *surface)
{
   XvMCContextPrivate *context_priv;
   struct pipe_video_context *vpipe;
   XvMCSurfacePrivate *surface_priv;
   struct pipe_video_surface *vsfc;

   XVMC_MSG(XVMC_TRACE, "[XvMC] Creating surface %p.\n", surface);

   assert(dpy);

   if (!context)
      return XvMCBadContext;
   if (!surface)
      return XvMCBadSurface;

   context_priv = context->privData;
   vpipe = context_priv->vctx->vpipe;

   surface_priv = CALLOC(1, sizeof(XvMCSurfacePrivate));
   if (!surface_priv)
      return BadAlloc;

   assert(vpipe->screen->video_surface_create);
   vsfc = vpipe->screen->video_surface_create(vpipe->screen, vpipe->chroma_format,
                                              vpipe->width, vpipe->height);
   if (!vsfc) {
      FREE(surface_priv);
      return BadAlloc;
   }

   surface_priv->pipe_vsfc = vsfc;
   surface_priv->context = context;

   surface->surface_id = XAllocID(dpy);
   surface->context_id = context->context_id;
   surface->surface_type_id = context->surface_type_id;
   surface->width = context->width;
   surface->height = context->height;
   surface->privData = surface_priv;

   SyncHandle();

   XVMC_MSG(XVMC_TRACE, "[XvMC] Surface %p created.\n", surface);

   return Success;
}

Status XvMCRenderSurface(Display *dpy, XvMCContext *context, unsigned int picture_structure,
                         XvMCSurface *target_surface, XvMCSurface *past_surface, XvMCSurface *future_surface,
                         unsigned int flags, unsigned int num_macroblocks, unsigned int first_macroblock,
                         XvMCMacroBlockArray *macroblocks, XvMCBlockArray *blocks
)
{
   struct pipe_video_context *vpipe;
   struct pipe_surface *t_vsfc;
   struct pipe_surface *p_vsfc;
   struct pipe_surface *f_vsfc;
   XvMCContextPrivate *context_priv;
   XvMCSurfacePrivate *target_surface_priv;
   XvMCSurfacePrivate *past_surface_priv;
   XvMCSurfacePrivate *future_surface_priv;
   struct pipe_mpeg12_macroblock pipe_macroblocks[num_macroblocks];
   unsigned int i;

   XVMC_MSG(XVMC_TRACE, "[XvMC] Rendering to surface %p.\n", target_surface);

   assert(dpy);

   if (!context || !context->privData)
      return XvMCBadContext;
   if (!target_surface || !target_surface->privData)
      return XvMCBadSurface;

   if (picture_structure != XVMC_TOP_FIELD &&
       picture_structure != XVMC_BOTTOM_FIELD &&
       picture_structure != XVMC_FRAME_PICTURE)
      return BadValue;
   /* Bkwd pred equivalent to fwd (past && !future) */
   if (future_surface && !past_surface)
      return BadMatch;

   assert(context->context_id == target_surface->context_id);
   assert(!past_surface || context->context_id == past_surface->context_id);
   assert(!future_surface || context->context_id == future_surface->context_id);

   assert(macroblocks);
   assert(blocks);

   assert(macroblocks->context_id == context->context_id);
   assert(blocks->context_id == context->context_id);

   assert(flags == 0 || flags == XVMC_SECOND_FIELD);

   target_surface_priv = target_surface->privData;
   past_surface_priv = past_surface ? past_surface->privData : NULL;
   future_surface_priv = future_surface ? future_surface->privData : NULL;

   assert(target_surface_priv->context == context);
   assert(!past_surface || past_surface_priv->context == context);
   assert(!future_surface || future_surface_priv->context == context);

   context_priv = context->privData;
   vpipe = context_priv->vctx->vpipe;

   t_vsfc = target_surface_priv->pipe_vsfc;
   p_vsfc = past_surface ? past_surface_priv->pipe_vsfc : NULL;
   f_vsfc = future_surface ? future_surface_priv->pipe_vsfc : NULL;

   MacroBlocksToPipe(vpipe->screen, macroblocks, blocks, first_macroblock,
                     num_macroblocks, pipe_macroblocks);

   vpipe->set_decode_target(vpipe, t_vsfc);
   vpipe->decode_macroblocks(vpipe, p_vsfc, f_vsfc, num_macroblocks,
                             &pipe_macroblocks->base, target_surface_priv->render_fence);

   for (i = 0; i < num_macroblocks; ++i)
      vpipe->screen->buffer_destroy(pipe_macroblocks[i].blocks);

   XVMC_MSG(XVMC_TRACE, "[XvMC] Submitted surface %p for rendering.\n", target_surface);

   return Success;
}

Status XvMCFlushSurface(Display *dpy, XvMCSurface *surface)
{
   assert(dpy);

   if (!surface)
      return XvMCBadSurface;

   return Success;
}

Status XvMCSyncSurface(Display *dpy, XvMCSurface *surface)
{
   assert(dpy);

   if (!surface)
      return XvMCBadSurface;

   return Success;
}

Status XvMCPutSurface(Display *dpy, XvMCSurface *surface, Drawable drawable,
                      short srcx, short srcy, unsigned short srcw, unsigned short srch,
                      short destx, short desty, unsigned short destw, unsigned short desth,
                      int flags)
{
   Window root;
   int x, y;
   unsigned int width, height;
   unsigned int border_width;
   unsigned int depth;
   struct pipe_video_context *vpipe;
   XvMCSurfacePrivate *surface_priv;
   XvMCContextPrivate *context_priv;
   XvMCSubpicturePrivate *subpicture_priv;
   XvMCContext *context;
   struct pipe_video_rect src_rect = {srcx, srcy, srcw, srch};
   struct pipe_video_rect dst_rect = {destx, desty, destw, desth};

   XVMC_MSG(XVMC_TRACE, "[XvMC] Displaying surface %p.\n", surface);

   assert(dpy);

   if (!surface || !surface->privData)
      return XvMCBadSurface;

   if (XGetGeometry(dpy, drawable, &root, &x, &y, &width, &height, &border_width, &depth) == BadDrawable)
      return BadDrawable;

   assert(flags == XVMC_TOP_FIELD || flags == XVMC_BOTTOM_FIELD || flags == XVMC_FRAME_PICTURE);
   assert(srcx + srcw - 1 < surface->width);
   assert(srcy + srch - 1 < surface->height);
   /*
    * Some apps (mplayer) hit these asserts because they call
    * this function after the window has been resized by the WM
    * but before they've handled the corresponding XEvent and
    * know about the new dimensions. The output should be clipped
    * until the app updates destw and desth.
    */
   /*
   assert(destx + destw - 1 < width);
   assert(desty + desth - 1 < height);
    */

   surface_priv = surface->privData;
   context = surface_priv->context;
   context_priv = context->privData;
   subpicture_priv = surface_priv->subpicture ? surface_priv->subpicture->privData : NULL;
   vpipe = context_priv->vctx->vpipe;

   if (!CreateOrResizeBackBuffer(context_priv->vctx, width, height, &context_priv->backbuffer))
      return BadAlloc;

   if (subpicture_priv) {
      struct pipe_video_rect src_rect = {surface_priv->subx, surface_priv->suby, surface_priv->subw, surface_priv->subh};
      struct pipe_video_rect dst_rect = {surface_priv->surfx, surface_priv->surfy, surface_priv->surfw, surface_priv->surfh};
      struct pipe_video_rect *src_rects[1] = {&src_rect};
      struct pipe_video_rect *dst_rects[1] = {&dst_rect};

      XVMC_MSG(XVMC_TRACE, "[XvMC] Surface %p has subpicture %p.\n", surface, surface_priv->subpicture);

      assert(subpicture_priv->surface == surface);
      vpipe->set_picture_layers(vpipe, &subpicture_priv->sfc->texture, &src_rects, &dst_rects, 1);

      surface_priv->subpicture = NULL;
      subpicture_priv->surface = NULL;
   }
   else
      vpipe->set_picture_layers(vpipe, NULL, NULL, NULL, 0);

   vpipe->render_picture(vpipe, surface_priv->pipe_vsfc, PictureToPipe(flags), &src_rect,
                         context_priv->backbuffer, &dst_rect, surface_priv->disp_fence);

   XVMC_MSG(XVMC_TRACE, "[XvMC] Submitted surface %p for display. Pushing to front buffer.\n", surface);

   vl_video_bind_drawable(context_priv->vctx, drawable);

   vpipe->screen->flush_frontbuffer
   (
      vpipe->screen,
      context_priv->backbuffer,
      vpipe->priv
   );

   XVMC_MSG(XVMC_TRACE, "[XvMC] Pushed surface %p to front buffer.\n", surface);

   return Success;
}

Status XvMCGetSurfaceStatus(Display *dpy, XvMCSurface *surface, int *status)
{
   assert(dpy);

   if (!surface)
      return XvMCBadSurface;

   assert(status);

   *status = 0;

   return Success;
}

Status XvMCDestroySurface(Display *dpy, XvMCSurface *surface)
{
   XvMCSurfacePrivate *surface_priv;

   XVMC_MSG(XVMC_TRACE, "[XvMC] Destroying surface %p.\n", surface);

   assert(dpy);

   if (!surface || !surface->privData)
      return XvMCBadSurface;

   surface_priv = surface->privData;
   pipe_video_surface_reference(&surface_priv->pipe_vsfc, NULL);
   FREE(surface_priv);
   surface->privData = NULL;

   XVMC_MSG(XVMC_TRACE, "[XvMC] Surface %p destroyed.\n", surface);

   return Success;
}

Status XvMCHideSurface(Display *dpy, XvMCSurface *surface)
{
   assert(dpy);

   if (!surface || !surface->privData)
      return XvMCBadSurface;

   /* No op, only for overlaid rendering */

   return Success;
}<|MERGE_RESOLUTION|>--- conflicted
+++ resolved
@@ -31,7 +31,7 @@
 #include <pipe/p_video_context.h>
 #include <pipe/p_video_state.h>
 #include <pipe/p_state.h>
-#include <pipe/p_inlines.h>
+#include <util/u_inlines.h>
 #include <util/u_memory.h>
 #include "xvmc_private.h"
 
@@ -114,12 +114,7 @@
 
    memset(&template, 0, sizeof(struct pipe_texture));
    template.target = PIPE_TEXTURE_2D;
-<<<<<<< HEAD
    template.format = vctx->vscreen->format;
-=======
-   /* XXX: Needs to match the drawable's format? */
-   template.format = PIPE_FORMAT_B8G8R8X8_UNORM;
->>>>>>> 45df4bad
    template.last_level = 0;
    template.width0 = width;
    template.height0 = height;
