--- conflicted
+++ resolved
@@ -378,8 +378,6 @@
 {
    FILE *fp = state->fp;
    fprintf(fp, "%s", get_var_name(var, state));
-<<<<<<< HEAD
-=======
 }
 
 static void
@@ -388,7 +386,6 @@
    FILE *fp = state->fp;
    glsl_print_type(var->type, fp);
    fprintf(fp, " %s", get_var_name(var, state));
->>>>>>> e103b52a
 }
 
 static void
