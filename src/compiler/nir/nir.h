/*
 * Copyright © 2014 Connor Abbott
 *
 * Permission is hereby granted, free of charge, to any person obtaining a
 * copy of this software and associated documentation files (the "Software"),
 * to deal in the Software without restriction, including without limitation
 * the rights to use, copy, modify, merge, publish, distribute, sublicense,
 * and/or sell copies of the Software, and to permit persons to whom the
 * Software is furnished to do so, subject to the following conditions:
 *
 * The above copyright notice and this permission notice (including the next
 * paragraph) shall be included in all copies or substantial portions of the
 * Software.
 *
 * THE SOFTWARE IS PROVIDED "AS IS", WITHOUT WARRANTY OF ANY KIND, EXPRESS OR
 * IMPLIED, INCLUDING BUT NOT LIMITED TO THE WARRANTIES OF MERCHANTABILITY,
 * FITNESS FOR A PARTICULAR PURPOSE AND NONINFRINGEMENT.  IN NO EVENT SHALL
 * THE AUTHORS OR COPYRIGHT HOLDERS BE LIABLE FOR ANY CLAIM, DAMAGES OR OTHER
 * LIABILITY, WHETHER IN AN ACTION OF CONTRACT, TORT OR OTHERWISE, ARISING
 * FROM, OUT OF OR IN CONNECTION WITH THE SOFTWARE OR THE USE OR OTHER DEALINGS
 * IN THE SOFTWARE.
 *
 * Authors:
 *    Connor Abbott (cwabbott0@gmail.com)
 *
 */

#pragma once

#include "util/hash_table.h"
#include "compiler/glsl/list.h"
#include "GL/gl.h" /* GLenum */
#include "util/list.h"
#include "util/ralloc.h"
#include "util/set.h"
#include "util/bitset.h"
#include "compiler/nir_types.h"
#include "compiler/shader_enums.h"
#include <stdio.h>

#include "nir_opcodes.h"

#ifdef __cplusplus
extern "C" {
#endif

struct gl_program;
struct gl_shader_program;

#define NIR_FALSE 0u
#define NIR_TRUE (~0u)

/** Defines a cast function
 *
 * This macro defines a cast function from in_type to out_type where
 * out_type is some structure type that contains a field of type out_type.
 *
 * Note that you have to be a bit careful as the generated cast function
 * destroys constness.
 */
#define NIR_DEFINE_CAST(name, in_type, out_type, field)  \
static inline out_type *                                 \
name(const in_type *parent)                              \
{                                                        \
   return exec_node_data(out_type, parent, field);       \
}

struct nir_function;
struct nir_shader;
struct nir_instr;


/**
 * Description of built-in state associated with a uniform
 *
 * \sa nir_variable::state_slots
 */
typedef struct {
   int tokens[5];
   int swizzle;
} nir_state_slot;

typedef enum {
   nir_var_shader_in       = (1 << 0),
   nir_var_shader_out      = (1 << 1),
   nir_var_global          = (1 << 2),
   nir_var_local           = (1 << 3),
   nir_var_uniform         = (1 << 4),
   nir_var_shader_storage  = (1 << 5),
   nir_var_system_value    = (1 << 6),
   nir_var_param           = (1 << 7),
   nir_var_shared          = (1 << 8),
   nir_var_all             = ~0,
} nir_variable_mode;

/**
 * Data stored in an nir_constant
 */
union nir_constant_data {
   unsigned u[16];
   int i[16];
   float f[16];
   bool b[16];
   double d[16];
};

typedef struct nir_constant {
   /**
    * Value of the constant.
    *
    * The field used to back the values supplied by the constant is determined
    * by the type associated with the \c nir_variable.  Constants may be
    * scalars, vectors, or matrices.
    */
   union nir_constant_data value;

   /* we could get this from the var->type but makes clone *much* easier to
    * not have to care about the type.
    */
   unsigned num_elements;

   /* Array elements / Structure Fields */
   struct nir_constant **elements;
} nir_constant;

/**
 * \brief Layout qualifiers for gl_FragDepth.
 *
 * The AMD/ARB_conservative_depth extensions allow gl_FragDepth to be redeclared
 * with a layout qualifier.
 */
typedef enum {
    nir_depth_layout_none, /**< No depth layout is specified. */
    nir_depth_layout_any,
    nir_depth_layout_greater,
    nir_depth_layout_less,
    nir_depth_layout_unchanged
} nir_depth_layout;

/**
 * Either a uniform, global variable, shader input, or shader output. Based on
 * ir_variable - it should be easy to translate between the two.
 */

typedef struct nir_variable {
   struct exec_node node;

   /**
    * Declared type of the variable
    */
   const struct glsl_type *type;

   /**
    * Declared name of the variable
    */
   char *name;

   struct nir_variable_data {
      /**
       * Storage class of the variable.
       *
       * \sa nir_variable_mode
       */
      nir_variable_mode mode;

      /**
       * Is the variable read-only?
       *
       * This is set for variables declared as \c const, shader inputs,
       * and uniforms.
       */
      unsigned read_only:1;
      unsigned centroid:1;
      unsigned sample:1;
      unsigned patch:1;
      unsigned invariant:1;

      /**
       * Interpolation mode for shader inputs / outputs
       *
       * \sa glsl_interp_qualifier
       */
      unsigned interpolation:2;

      /**
       * \name ARB_fragment_coord_conventions
       * @{
       */
      unsigned origin_upper_left:1;
      unsigned pixel_center_integer:1;
      /*@}*/

      /**
       * Was the location explicitly set in the shader?
       *
       * If the location is explicitly set in the shader, it \b cannot be changed
       * by the linker or by the API (e.g., calls to \c glBindAttribLocation have
       * no effect).
       */
      unsigned explicit_location:1;
      unsigned explicit_index:1;

      /**
       * Was an initial binding explicitly set in the shader?
       *
       * If so, constant_initializer contains an integer nir_constant
       * representing the initial binding point.
       */
      unsigned explicit_binding:1;

      /**
       * Does this variable have an initializer?
       *
       * This is used by the linker to cross-validiate initializers of global
       * variables.
       */
      unsigned has_initializer:1;

      /**
       * If non-zero, then this variable may be packed along with other variables
       * into a single varying slot, so this offset should be applied when
       * accessing components.  For example, an offset of 1 means that the x
       * component of this variable is actually stored in component y of the
       * location specified by \c location.
       */
      unsigned location_frac:2;

      /**
       * \brief Layout qualifier for gl_FragDepth.
       *
       * This is not equal to \c ir_depth_layout_none if and only if this
       * variable is \c gl_FragDepth and a layout qualifier is specified.
       */
      nir_depth_layout depth_layout;

      /**
       * Storage location of the base of this variable
       *
       * The precise meaning of this field depends on the nature of the variable.
       *
       *   - Vertex shader input: one of the values from \c gl_vert_attrib.
       *   - Vertex shader output: one of the values from \c gl_varying_slot.
       *   - Geometry shader input: one of the values from \c gl_varying_slot.
       *   - Geometry shader output: one of the values from \c gl_varying_slot.
       *   - Fragment shader input: one of the values from \c gl_varying_slot.
       *   - Fragment shader output: one of the values from \c gl_frag_result.
       *   - Uniforms: Per-stage uniform slot number for default uniform block.
       *   - Uniforms: Index within the uniform block definition for UBO members.
       *   - Non-UBO Uniforms: uniform slot number.
       *   - Other: This field is not currently used.
       *
       * If the variable is a uniform, shader input, or shader output, and the
       * slot has not been assigned, the value will be -1.
       */
      int location;

      /**
       * The actual location of the variable in the IR. Only valid for inputs
       * and outputs.
       */
      unsigned int driver_location;

      /**
       * output index for dual source blending.
       */
      int index;

      /**
       * Descriptor set binding for sampler or UBO.
       */
      int descriptor_set;

      /**
       * Initial binding point for a sampler or UBO.
       *
       * For array types, this represents the binding point for the first element.
       */
      int binding;

      /**
       * Location an atomic counter is stored at.
       */
      unsigned offset;

      /**
       * ARB_shader_image_load_store qualifiers.
       */
      struct {
         bool read_only; /**< "readonly" qualifier. */
         bool write_only; /**< "writeonly" qualifier. */
         bool coherent;
         bool _volatile;
         bool restrict_flag;

         /** Image internal format if specified explicitly, otherwise GL_NONE. */
         GLenum format;
      } image;

      /**
       * Highest element accessed with a constant expression array index
       *
       * Not used for non-array variables.
       */
      unsigned max_array_access;

   } data;

   /**
    * Built-in state that backs this uniform
    *
    * Once set at variable creation, \c state_slots must remain invariant.
    * This is because, ideally, this array would be shared by all clones of
    * this variable in the IR tree.  In other words, we'd really like for it
    * to be a fly-weight.
    *
    * If the variable is not a uniform, \c num_state_slots will be zero and
    * \c state_slots will be \c NULL.
    */
   /*@{*/
   unsigned num_state_slots;    /**< Number of state slots used */
   nir_state_slot *state_slots;  /**< State descriptors. */
   /*@}*/

   /**
    * Constant expression assigned in the initializer of the variable
    */
   nir_constant *constant_initializer;

   /**
    * For variables that are in an interface block or are an instance of an
    * interface block, this is the \c GLSL_TYPE_INTERFACE type for that block.
    *
    * \sa ir_variable::location
    */
   const struct glsl_type *interface_type;
} nir_variable;

#define nir_foreach_variable(var, var_list) \
   foreach_list_typed(nir_variable, var, node, var_list)

#define nir_foreach_variable_safe(var, var_list) \
   foreach_list_typed_safe(nir_variable, var, node, var_list)

static inline bool
nir_variable_is_global(const nir_variable *var)
{
   return var->data.mode != nir_var_local && var->data.mode != nir_var_param;
}

typedef struct nir_register {
   struct exec_node node;

   unsigned num_components; /** < number of vector components */
   unsigned num_array_elems; /** < size of array (0 for no array) */

   /* The bit-size of each channel; must be one of 8, 16, 32, or 64 */
   uint8_t bit_size;

   /** generic register index. */
   unsigned index;

   /** only for debug purposes, can be NULL */
   const char *name;

   /** whether this register is local (per-function) or global (per-shader) */
   bool is_global;

   /**
    * If this flag is set to true, then accessing channels >= num_components
    * is well-defined, and simply spills over to the next array element. This
    * is useful for backends that can do per-component accessing, in
    * particular scalar backends. By setting this flag and making
    * num_components equal to 1, structures can be packed tightly into
    * registers and then registers can be accessed per-component to get to
    * each structure member, even if it crosses vec4 boundaries.
    */
   bool is_packed;

   /** set of nir_src's where this register is used (read from) */
   struct list_head uses;

   /** set of nir_dest's where this register is defined (written to) */
   struct list_head defs;

   /** set of nir_if's where this register is used as a condition */
   struct list_head if_uses;
} nir_register;

typedef enum {
   nir_instr_type_alu,
   nir_instr_type_call,
   nir_instr_type_tex,
   nir_instr_type_intrinsic,
   nir_instr_type_load_const,
   nir_instr_type_jump,
   nir_instr_type_ssa_undef,
   nir_instr_type_phi,
   nir_instr_type_parallel_copy,
} nir_instr_type;

typedef struct nir_instr {
   struct exec_node node;
   nir_instr_type type;
   struct nir_block *block;

   /** generic instruction index. */
   unsigned index;

   /* A temporary for optimization and analysis passes to use for storing
    * flags.  For instance, DCE uses this to store the "dead/live" info.
    */
   uint8_t pass_flags;
} nir_instr;

static inline nir_instr *
nir_instr_next(nir_instr *instr)
{
   struct exec_node *next = exec_node_get_next(&instr->node);
   if (exec_node_is_tail_sentinel(next))
      return NULL;
   else
      return exec_node_data(nir_instr, next, node);
}

static inline nir_instr *
nir_instr_prev(nir_instr *instr)
{
   struct exec_node *prev = exec_node_get_prev(&instr->node);
   if (exec_node_is_head_sentinel(prev))
      return NULL;
   else
      return exec_node_data(nir_instr, prev, node);
}

static inline bool
nir_instr_is_first(nir_instr *instr)
{
   return exec_node_is_head_sentinel(exec_node_get_prev(&instr->node));
}

static inline bool
nir_instr_is_last(nir_instr *instr)
{
   return exec_node_is_tail_sentinel(exec_node_get_next(&instr->node));
}

typedef struct nir_ssa_def {
   /** for debugging only, can be NULL */
   const char* name;

   /** generic SSA definition index. */
   unsigned index;

   /** Index into the live_in and live_out bitfields */
   unsigned live_index;

   nir_instr *parent_instr;

   /** set of nir_instr's where this register is used (read from) */
   struct list_head uses;

   /** set of nir_if's where this register is used as a condition */
   struct list_head if_uses;

   uint8_t num_components;

   /* The bit-size of each channel; must be one of 8, 16, 32, or 64 */
   uint8_t bit_size;
} nir_ssa_def;

struct nir_src;

typedef struct {
   nir_register *reg;
   struct nir_src *indirect; /** < NULL for no indirect offset */
   unsigned base_offset;

   /* TODO use-def chain goes here */
} nir_reg_src;

typedef struct {
   nir_instr *parent_instr;
   struct list_head def_link;

   nir_register *reg;
   struct nir_src *indirect; /** < NULL for no indirect offset */
   unsigned base_offset;

   /* TODO def-use chain goes here */
} nir_reg_dest;

struct nir_if;

typedef struct nir_src {
   union {
      nir_instr *parent_instr;
      struct nir_if *parent_if;
   };

   struct list_head use_link;

   union {
      nir_reg_src reg;
      nir_ssa_def *ssa;
   };

   bool is_ssa;
} nir_src;

static inline nir_src
nir_src_init(void)
{
   nir_src src = { { NULL } };
   return src;
}

#define NIR_SRC_INIT nir_src_init()

#define nir_foreach_use(reg_or_ssa_def, src) \
   list_for_each_entry(nir_src, src, &(reg_or_ssa_def)->uses, use_link)

#define nir_foreach_use_safe(reg_or_ssa_def, src) \
   list_for_each_entry_safe(nir_src, src, &(reg_or_ssa_def)->uses, use_link)

#define nir_foreach_if_use(reg_or_ssa_def, src) \
   list_for_each_entry(nir_src, src, &(reg_or_ssa_def)->if_uses, use_link)

#define nir_foreach_if_use_safe(reg_or_ssa_def, src) \
   list_for_each_entry_safe(nir_src, src, &(reg_or_ssa_def)->if_uses, use_link)

typedef struct {
   union {
      nir_reg_dest reg;
      nir_ssa_def ssa;
   };

   bool is_ssa;
} nir_dest;

static inline nir_dest
nir_dest_init(void)
{
   nir_dest dest = { { { NULL } } };
   return dest;
}

#define NIR_DEST_INIT nir_dest_init()

#define nir_foreach_def(reg, dest) \
   list_for_each_entry(nir_dest, dest, &(reg)->defs, reg.def_link)

#define nir_foreach_def_safe(reg, dest) \
   list_for_each_entry_safe(nir_dest, dest, &(reg)->defs, reg.def_link)

static inline nir_src
nir_src_for_ssa(nir_ssa_def *def)
{
   nir_src src = NIR_SRC_INIT;

   src.is_ssa = true;
   src.ssa = def;

   return src;
}

static inline nir_src
nir_src_for_reg(nir_register *reg)
{
   nir_src src = NIR_SRC_INIT;

   src.is_ssa = false;
   src.reg.reg = reg;
   src.reg.indirect = NULL;
   src.reg.base_offset = 0;

   return src;
}

static inline nir_dest
nir_dest_for_reg(nir_register *reg)
{
   nir_dest dest = NIR_DEST_INIT;

   dest.reg.reg = reg;

   return dest;
}

static inline unsigned
nir_src_bit_size(nir_src src)
{
   return src.is_ssa ? src.ssa->bit_size : src.reg.reg->bit_size;
}

static inline unsigned
nir_dest_bit_size(nir_dest dest)
{
   return dest.is_ssa ? dest.ssa.bit_size : dest.reg.reg->bit_size;
}

void nir_src_copy(nir_src *dest, const nir_src *src, void *instr_or_if);
void nir_dest_copy(nir_dest *dest, const nir_dest *src, nir_instr *instr);

typedef struct {
   nir_src src;

   /**
    * \name input modifiers
    */
   /*@{*/
   /**
    * For inputs interpreted as floating point, flips the sign bit. For
    * inputs interpreted as integers, performs the two's complement negation.
    */
   bool negate;

   /**
    * Clears the sign bit for floating point values, and computes the integer
    * absolute value for integers. Note that the negate modifier acts after
    * the absolute value modifier, therefore if both are set then all inputs
    * will become negative.
    */
   bool abs;
   /*@}*/

   /**
    * For each input component, says which component of the register it is
    * chosen from. Note that which elements of the swizzle are used and which
    * are ignored are based on the write mask for most opcodes - for example,
    * a statement like "foo.xzw = bar.zyx" would have a writemask of 1101b and
    * a swizzle of {2, x, 1, 0} where x means "don't care."
    */
   uint8_t swizzle[4];
} nir_alu_src;

typedef struct {
   nir_dest dest;

   /**
    * \name saturate output modifier
    *
    * Only valid for opcodes that output floating-point numbers. Clamps the
    * output to between 0.0 and 1.0 inclusive.
    */

   bool saturate;

   unsigned write_mask : 4; /* ignored if dest.is_ssa is true */
} nir_alu_dest;

typedef enum {
   nir_type_invalid = 0, /* Not a valid type */
   nir_type_float,
   nir_type_int,
   nir_type_uint,
   nir_type_bool,
   nir_type_bool32 =    32 | nir_type_bool,
   nir_type_int8 =      8  | nir_type_int,
   nir_type_int16 =     16 | nir_type_int,
   nir_type_int32 =     32 | nir_type_int,
   nir_type_int64 =     64 | nir_type_int,
   nir_type_uint8 =     8  | nir_type_uint,
   nir_type_uint16 =    16 | nir_type_uint,
   nir_type_uint32 =    32 | nir_type_uint,
   nir_type_uint64 =    64 | nir_type_uint,
   nir_type_float16 =   16 | nir_type_float,
   nir_type_float32 =   32 | nir_type_float,
   nir_type_float64 =   64 | nir_type_float,
} nir_alu_type;

#define NIR_ALU_TYPE_SIZE_MASK 0xfffffff8
#define NIR_ALU_TYPE_BASE_TYPE_MASK 0x00000007

static inline unsigned
nir_alu_type_get_type_size(nir_alu_type type)
{
   return type & NIR_ALU_TYPE_SIZE_MASK;
}

static inline unsigned
nir_alu_type_get_base_type(nir_alu_type type)
{
   return type & NIR_ALU_TYPE_BASE_TYPE_MASK;
}

typedef enum {
   NIR_OP_IS_COMMUTATIVE = (1 << 0),
   NIR_OP_IS_ASSOCIATIVE = (1 << 1),
} nir_op_algebraic_property;

typedef struct {
   const char *name;

   unsigned num_inputs;

   /**
    * The number of components in the output
    *
    * If non-zero, this is the size of the output and input sizes are
    * explicitly given; swizzle and writemask are still in effect, but if
    * the output component is masked out, then the input component may
    * still be in use.
    *
    * If zero, the opcode acts in the standard, per-component manner; the
    * operation is performed on each component (except the ones that are
    * masked out) with the input being taken from the input swizzle for
    * that component.
    *
    * The size of some of the inputs may be given (i.e. non-zero) even
    * though output_size is zero; in that case, the inputs with a zero
    * size act per-component, while the inputs with non-zero size don't.
    */
   unsigned output_size;

   /**
    * The type of vector that the instruction outputs. Note that the
    * staurate modifier is only allowed on outputs with the float type.
    */

   nir_alu_type output_type;

   /**
    * The number of components in each input
    */
   unsigned input_sizes[4];

   /**
    * The type of vector that each input takes. Note that negate and
    * absolute value are only allowed on inputs with int or float type and
    * behave differently on the two.
    */
   nir_alu_type input_types[4];

   nir_op_algebraic_property algebraic_properties;
} nir_op_info;

extern const nir_op_info nir_op_infos[nir_num_opcodes];

typedef struct nir_alu_instr {
   nir_instr instr;
   nir_op op;

   /** Indicates that this ALU instruction generates an exact value
    *
    * This is kind of a mixture of GLSL "precise" and "invariant" and not
    * really equivalent to either.  This indicates that the value generated by
    * this operation is high-precision and any code transformations that touch
    * it must ensure that the resulting value is bit-for-bit identical to the
    * original.
    */
   bool exact;

   nir_alu_dest dest;
   nir_alu_src src[];
} nir_alu_instr;

void nir_alu_src_copy(nir_alu_src *dest, const nir_alu_src *src,
                      nir_alu_instr *instr);
void nir_alu_dest_copy(nir_alu_dest *dest, const nir_alu_dest *src,
                       nir_alu_instr *instr);

/* is this source channel used? */
static inline bool
nir_alu_instr_channel_used(nir_alu_instr *instr, unsigned src, unsigned channel)
{
   if (nir_op_infos[instr->op].input_sizes[src] > 0)
      return channel < nir_op_infos[instr->op].input_sizes[src];

   return (instr->dest.write_mask >> channel) & 1;
}

/*
 * For instructions whose destinations are SSA, get the number of channels
 * used for a source
 */
static inline unsigned
nir_ssa_alu_instr_src_components(const nir_alu_instr *instr, unsigned src)
{
   assert(instr->dest.dest.is_ssa);

   if (nir_op_infos[instr->op].input_sizes[src] > 0)
      return nir_op_infos[instr->op].input_sizes[src];

   return instr->dest.dest.ssa.num_components;
}

typedef enum {
   nir_deref_type_var,
   nir_deref_type_array,
   nir_deref_type_struct
} nir_deref_type;

typedef struct nir_deref {
   nir_deref_type deref_type;
   struct nir_deref *child;
   const struct glsl_type *type;
} nir_deref;

typedef struct {
   nir_deref deref;

   nir_variable *var;
} nir_deref_var;

/* This enum describes how the array is referenced.  If the deref is
 * direct then the base_offset is used.  If the deref is indirect then then
 * offset is given by base_offset + indirect.  If the deref is a wildcard
 * then the deref refers to all of the elements of the array at the same
 * time.  Wildcard dereferences are only ever allowed in copy_var
 * intrinsics and the source and destination derefs must have matching
 * wildcards.
 */
typedef enum {
   nir_deref_array_type_direct,
   nir_deref_array_type_indirect,
   nir_deref_array_type_wildcard,
} nir_deref_array_type;

typedef struct {
   nir_deref deref;

   nir_deref_array_type deref_array_type;
   unsigned base_offset;
   nir_src indirect;
} nir_deref_array;

typedef struct {
   nir_deref deref;

   unsigned index;
} nir_deref_struct;

NIR_DEFINE_CAST(nir_deref_as_var, nir_deref, nir_deref_var, deref)
NIR_DEFINE_CAST(nir_deref_as_array, nir_deref, nir_deref_array, deref)
NIR_DEFINE_CAST(nir_deref_as_struct, nir_deref, nir_deref_struct, deref)

/* Returns the last deref in the chain. */
static inline nir_deref *
nir_deref_tail(nir_deref *deref)
{
   while (deref->child)
      deref = deref->child;
   return deref;
}

typedef struct {
   nir_instr instr;

   unsigned num_params;
   nir_deref_var **params;
   nir_deref_var *return_deref;

   struct nir_function *callee;
} nir_call_instr;

#define INTRINSIC(name, num_srcs, src_components, has_dest, dest_components, \
                  num_variables, num_indices, idx0, idx1, idx2, flags) \
   nir_intrinsic_##name,

#define LAST_INTRINSIC(name) nir_last_intrinsic = nir_intrinsic_##name,

typedef enum {
#include "nir_intrinsics.h"
   nir_num_intrinsics = nir_last_intrinsic + 1
} nir_intrinsic_op;

#undef INTRINSIC
#undef LAST_INTRINSIC

#define NIR_INTRINSIC_MAX_CONST_INDEX 3

/** Represents an intrinsic
 *
 * An intrinsic is an instruction type for handling things that are
 * more-or-less regular operations but don't just consume and produce SSA
 * values like ALU operations do.  Intrinsics are not for things that have
 * special semantic meaning such as phi nodes and parallel copies.
 * Examples of intrinsics include variable load/store operations, system
 * value loads, and the like.  Even though texturing more-or-less falls
 * under this category, texturing is its own instruction type because
 * trying to represent texturing with intrinsics would lead to a
 * combinatorial explosion of intrinsic opcodes.
 *
 * By having a single instruction type for handling a lot of different
 * cases, optimization passes can look for intrinsics and, for the most
 * part, completely ignore them.  Each intrinsic type also has a few
 * possible flags that govern whether or not they can be reordered or
 * eliminated.  That way passes like dead code elimination can still work
 * on intrisics without understanding the meaning of each.
 *
 * Each intrinsic has some number of constant indices, some number of
 * variables, and some number of sources.  What these sources, variables,
 * and indices mean depends on the intrinsic and is documented with the
 * intrinsic declaration in nir_intrinsics.h.  Intrinsics and texture
 * instructions are the only types of instruction that can operate on
 * variables.
 */
typedef struct {
   nir_instr instr;

   nir_intrinsic_op intrinsic;

   nir_dest dest;

   /** number of components if this is a vectorized intrinsic
    *
    * Similarly to ALU operations, some intrinsics are vectorized.
    * An intrinsic is vectorized if nir_intrinsic_infos.dest_components == 0.
    * For vectorized intrinsics, the num_components field specifies the
    * number of destination components and the number of source components
    * for all sources with nir_intrinsic_infos.src_components[i] == 0.
    */
   uint8_t num_components;

   int const_index[NIR_INTRINSIC_MAX_CONST_INDEX];

   nir_deref_var *variables[2];

   nir_src src[];
} nir_intrinsic_instr;

/**
 * \name NIR intrinsics semantic flags
 *
 * information about what the compiler can do with the intrinsics.
 *
 * \sa nir_intrinsic_info::flags
 */
typedef enum {
   /**
    * whether the intrinsic can be safely eliminated if none of its output
    * value is not being used.
    */
   NIR_INTRINSIC_CAN_ELIMINATE = (1 << 0),

   /**
    * Whether the intrinsic can be reordered with respect to any other
    * intrinsic, i.e. whether the only reordering dependencies of the
    * intrinsic are due to the register reads/writes.
    */
   NIR_INTRINSIC_CAN_REORDER = (1 << 1),
} nir_intrinsic_semantic_flag;

/**
 * \name NIR intrinsics const-index flag
 *
 * Indicates the usage of a const_index slot.
 *
 * \sa nir_intrinsic_info::index_map
 */
typedef enum {
   /**
    * Generally instructions that take a offset src argument, can encode
    * a constant 'base' value which is added to the offset.
    */
   NIR_INTRINSIC_BASE = 1,

   /**
    * For store instructions, a writemask for the store.
    */
   NIR_INTRINSIC_WRMASK = 2,

   /**
    * The stream-id for GS emit_vertex/end_primitive intrinsics.
    */
   NIR_INTRINSIC_STREAM_ID = 3,

   /**
    * The clip-plane id for load_user_clip_plane intrinsic.
    */
   NIR_INTRINSIC_UCP_ID = 4,

   /**
<<<<<<< HEAD
    * The ammount of data, starting from BASE, that this instruction may
=======
    * The amount of data, starting from BASE, that this instruction may
>>>>>>> f1d29099
    * access.  This is used to provide bounds if the offset is not constant.
    */
   NIR_INTRINSIC_RANGE = 5,

<<<<<<< HEAD
   /**
    * The Vulkan descriptor set for vulkan_resource_index intrinsic.
    */
   NIR_INTRINSIC_DESC_SET = 6,

   /**
    * The Vulkan descriptor set binding for vulkan_resource_index intrinsic.
    */
   NIR_INTRINSIC_BINDING = 7,

=======
>>>>>>> f1d29099
   NIR_INTRINSIC_NUM_INDEX_FLAGS,

} nir_intrinsic_index_flag;

#define NIR_INTRINSIC_MAX_INPUTS 4

typedef struct {
   const char *name;

   unsigned num_srcs; /** < number of register/SSA inputs */

   /** number of components of each input register
    *
    * If this value is 0, the number of components is given by the
    * num_components field of nir_intrinsic_instr.
    */
   unsigned src_components[NIR_INTRINSIC_MAX_INPUTS];

   bool has_dest;

   /** number of components of the output register
    *
    * If this value is 0, the number of components is given by the
    * num_components field of nir_intrinsic_instr.
    */
   unsigned dest_components;

   /** the number of inputs/outputs that are variables */
   unsigned num_variables;

   /** the number of constant indices used by the intrinsic */
   unsigned num_indices;

   /** indicates the usage of intr->const_index[n] */
   unsigned index_map[NIR_INTRINSIC_NUM_INDEX_FLAGS];

   /** semantic flags for calls to this intrinsic */
   nir_intrinsic_semantic_flag flags;
} nir_intrinsic_info;

extern const nir_intrinsic_info nir_intrinsic_infos[nir_num_intrinsics];


#define INTRINSIC_IDX_ACCESSORS(name, flag, type)                             \
static inline type                                                            \
nir_intrinsic_##name(nir_intrinsic_instr *instr)                              \
{                                                                             \
   const nir_intrinsic_info *info = &nir_intrinsic_infos[instr->intrinsic];   \
   assert(info->index_map[NIR_INTRINSIC_##flag] > 0);                         \
   return instr->const_index[info->index_map[NIR_INTRINSIC_##flag] - 1];      \
}                                                                             \
static inline void                                                            \
nir_intrinsic_set_##name(nir_intrinsic_instr *instr, type val)                \
{                                                                             \
   const nir_intrinsic_info *info = &nir_intrinsic_infos[instr->intrinsic];   \
   assert(info->index_map[NIR_INTRINSIC_##flag] > 0);                         \
   instr->const_index[info->index_map[NIR_INTRINSIC_##flag] - 1] = val;       \
}

INTRINSIC_IDX_ACCESSORS(write_mask, WRMASK, unsigned)
INTRINSIC_IDX_ACCESSORS(base, BASE, int)
INTRINSIC_IDX_ACCESSORS(stream_id, STREAM_ID, unsigned)
INTRINSIC_IDX_ACCESSORS(ucp_id, UCP_ID, unsigned)
INTRINSIC_IDX_ACCESSORS(range, RANGE, unsigned)
<<<<<<< HEAD
INTRINSIC_IDX_ACCESSORS(desc_set, DESC_SET, unsigned)
INTRINSIC_IDX_ACCESSORS(binding, BINDING, unsigned)
=======
>>>>>>> f1d29099

/**
 * \group texture information
 *
 * This gives semantic information about textures which is useful to the
 * frontend, the backend, and lowering passes, but not the optimizer.
 */

typedef enum {
   nir_tex_src_coord,
   nir_tex_src_projector,
   nir_tex_src_comparitor, /* shadow comparitor */
   nir_tex_src_offset,
   nir_tex_src_bias,
   nir_tex_src_lod,
   nir_tex_src_ms_index, /* MSAA sample index */
   nir_tex_src_ddx,
   nir_tex_src_ddy,
   nir_tex_src_texture_offset, /* < dynamically uniform indirect offset */
   nir_tex_src_sampler_offset, /* < dynamically uniform indirect offset */
   nir_num_tex_src_types
} nir_tex_src_type;

typedef struct {
   nir_src src;
   nir_tex_src_type src_type;
} nir_tex_src;

typedef enum {
   nir_texop_tex,                /**< Regular texture look-up */
   nir_texop_txb,                /**< Texture look-up with LOD bias */
   nir_texop_txl,                /**< Texture look-up with explicit LOD */
   nir_texop_txd,                /**< Texture look-up with partial derivatvies */
   nir_texop_txf,                /**< Texel fetch with explicit LOD */
   nir_texop_txf_ms,                /**< Multisample texture fetch */
   nir_texop_txs,                /**< Texture size */
   nir_texop_lod,                /**< Texture lod query */
   nir_texop_tg4,                /**< Texture gather */
   nir_texop_query_levels,       /**< Texture levels query */
   nir_texop_texture_samples,    /**< Texture samples query */
   nir_texop_samples_identical,  /**< Query whether all samples are definitely
                                  * identical.
                                  */
} nir_texop;

typedef struct {
   nir_instr instr;

   enum glsl_sampler_dim sampler_dim;
   nir_alu_type dest_type;

   nir_texop op;
   nir_dest dest;
   nir_tex_src *src;
   unsigned num_srcs, coord_components;
   bool is_array, is_shadow;

   /**
    * If is_shadow is true, whether this is the old-style shadow that outputs 4
    * components or the new-style shadow that outputs 1 component.
    */
   bool is_new_style_shadow;

   /* gather component selector */
   unsigned component : 2;

   /** The texture index
    *
    * If this texture instruction has a nir_tex_src_texture_offset source,
    * then the texture index is given by texture_index + texture_offset.
    */
   unsigned texture_index;

   /** The size of the texture array or 0 if it's not an array */
   unsigned texture_array_size;

   /** The texture deref
    *
    * If this is null, use texture_index instead.
    */
   nir_deref_var *texture;

   /** The sampler index
    *
    * The following operations do not require a sampler and, as such, this
    * field should be ignored:
    *    - nir_texop_txf
    *    - nir_texop_txf_ms
    *    - nir_texop_txs
    *    - nir_texop_lod
    *    - nir_texop_tg4
    *    - nir_texop_query_levels
    *    - nir_texop_texture_samples
    *    - nir_texop_samples_identical
    *
    * If this texture instruction has a nir_tex_src_sampler_offset source,
    * then the sampler index is given by sampler_index + sampler_offset.
    */
   unsigned sampler_index;

   /** The sampler deref
    *
    * If this is null, use sampler_index instead.
    */
   nir_deref_var *sampler;
} nir_tex_instr;

static inline unsigned
nir_tex_instr_dest_size(nir_tex_instr *instr)
{
   switch (instr->op) {
   case nir_texop_txs: {
      unsigned ret;
      switch (instr->sampler_dim) {
         case GLSL_SAMPLER_DIM_1D:
         case GLSL_SAMPLER_DIM_BUF:
            ret = 1;
            break;
         case GLSL_SAMPLER_DIM_2D:
         case GLSL_SAMPLER_DIM_CUBE:
         case GLSL_SAMPLER_DIM_MS:
         case GLSL_SAMPLER_DIM_RECT:
         case GLSL_SAMPLER_DIM_EXTERNAL:
            ret = 2;
            break;
         case GLSL_SAMPLER_DIM_3D:
            ret = 3;
            break;
         default:
            unreachable("not reached");
      }
      if (instr->is_array)
         ret++;
      return ret;
   }

   case nir_texop_lod:
      return 2;

   case nir_texop_texture_samples:
   case nir_texop_query_levels:
   case nir_texop_samples_identical:
      return 1;

   default:
      if (instr->is_shadow && instr->is_new_style_shadow)
         return 1;

      return 4;
   }
}

/* Returns true if this texture operation queries something about the texture
 * rather than actually sampling it.
 */
static inline bool
nir_tex_instr_is_query(nir_tex_instr *instr)
{
   switch (instr->op) {
   case nir_texop_txs:
   case nir_texop_lod:
   case nir_texop_texture_samples:
   case nir_texop_query_levels:
      return true;
   case nir_texop_tex:
   case nir_texop_txb:
   case nir_texop_txl:
   case nir_texop_txd:
   case nir_texop_txf:
   case nir_texop_txf_ms:
   case nir_texop_tg4:
      return false;
   default:
      unreachable("Invalid texture opcode");
   }
}

static inline unsigned
nir_tex_instr_src_size(nir_tex_instr *instr, unsigned src)
{
   if (instr->src[src].src_type == nir_tex_src_coord)
      return instr->coord_components;


   if (instr->src[src].src_type == nir_tex_src_offset ||
       instr->src[src].src_type == nir_tex_src_ddx ||
       instr->src[src].src_type == nir_tex_src_ddy) {
      if (instr->is_array)
         return instr->coord_components - 1;
      else
         return instr->coord_components;
   }

   return 1;
}

static inline int
nir_tex_instr_src_index(nir_tex_instr *instr, nir_tex_src_type type)
{
   for (unsigned i = 0; i < instr->num_srcs; i++)
      if (instr->src[i].src_type == type)
         return (int) i;

   return -1;
}

typedef struct {
   union {
      float f32[4];
      double f64[4];
      int32_t i32[4];
      uint32_t u32[4];
      int64_t i64[4];
      uint64_t u64[4];
   };
} nir_const_value;

typedef struct {
   nir_instr instr;

   nir_const_value value;

   nir_ssa_def def;
} nir_load_const_instr;

typedef enum {
   nir_jump_return,
   nir_jump_break,
   nir_jump_continue,
} nir_jump_type;

typedef struct {
   nir_instr instr;
   nir_jump_type type;
} nir_jump_instr;

/* creates a new SSA variable in an undefined state */

typedef struct {
   nir_instr instr;
   nir_ssa_def def;
} nir_ssa_undef_instr;

typedef struct {
   struct exec_node node;

   /* The predecessor block corresponding to this source */
   struct nir_block *pred;

   nir_src src;
} nir_phi_src;

#define nir_foreach_phi_src(phi, entry) \
   foreach_list_typed(nir_phi_src, entry, node, &(phi)->srcs)
#define nir_foreach_phi_src_safe(phi, entry) \
   foreach_list_typed_safe(nir_phi_src, entry, node, &(phi)->srcs)

typedef struct {
   nir_instr instr;

   struct exec_list srcs; /** < list of nir_phi_src */

   nir_dest dest;
} nir_phi_instr;

typedef struct {
   struct exec_node node;
   nir_src src;
   nir_dest dest;
} nir_parallel_copy_entry;

#define nir_foreach_parallel_copy_entry(pcopy, entry) \
   foreach_list_typed(nir_parallel_copy_entry, entry, node, &(pcopy)->entries)

typedef struct {
   nir_instr instr;

   /* A list of nir_parallel_copy_entry's.  The sources of all of the
    * entries are copied to the corresponding destinations "in parallel".
    * In other words, if we have two entries: a -> b and b -> a, the values
    * get swapped.
    */
   struct exec_list entries;
} nir_parallel_copy_instr;

NIR_DEFINE_CAST(nir_instr_as_alu, nir_instr, nir_alu_instr, instr)
NIR_DEFINE_CAST(nir_instr_as_call, nir_instr, nir_call_instr, instr)
NIR_DEFINE_CAST(nir_instr_as_jump, nir_instr, nir_jump_instr, instr)
NIR_DEFINE_CAST(nir_instr_as_tex, nir_instr, nir_tex_instr, instr)
NIR_DEFINE_CAST(nir_instr_as_intrinsic, nir_instr, nir_intrinsic_instr, instr)
NIR_DEFINE_CAST(nir_instr_as_load_const, nir_instr, nir_load_const_instr, instr)
NIR_DEFINE_CAST(nir_instr_as_ssa_undef, nir_instr, nir_ssa_undef_instr, instr)
NIR_DEFINE_CAST(nir_instr_as_phi, nir_instr, nir_phi_instr, instr)
NIR_DEFINE_CAST(nir_instr_as_parallel_copy, nir_instr,
                nir_parallel_copy_instr, instr)

/*
 * Control flow
 *
 * Control flow consists of a tree of control flow nodes, which include
 * if-statements and loops. The leaves of the tree are basic blocks, lists of
 * instructions that always run start-to-finish. Each basic block also keeps
 * track of its successors (blocks which may run immediately after the current
 * block) and predecessors (blocks which could have run immediately before the
 * current block). Each function also has a start block and an end block which
 * all return statements point to (which is always empty). Together, all the
 * blocks with their predecessors and successors make up the control flow
 * graph (CFG) of the function. There are helpers that modify the tree of
 * control flow nodes while modifying the CFG appropriately; these should be
 * used instead of modifying the tree directly.
 */

typedef enum {
   nir_cf_node_block,
   nir_cf_node_if,
   nir_cf_node_loop,
   nir_cf_node_function
} nir_cf_node_type;

typedef struct nir_cf_node {
   struct exec_node node;
   nir_cf_node_type type;
   struct nir_cf_node *parent;
} nir_cf_node;

typedef struct nir_block {
   nir_cf_node cf_node;

   struct exec_list instr_list; /** < list of nir_instr */

   /** generic block index; generated by nir_index_blocks */
   unsigned index;

   /*
    * Each block can only have up to 2 successors, so we put them in a simple
    * array - no need for anything more complicated.
    */
   struct nir_block *successors[2];

   /* Set of nir_block predecessors in the CFG */
   struct set *predecessors;

   /*
    * this node's immediate dominator in the dominance tree - set to NULL for
    * the start block.
    */
   struct nir_block *imm_dom;

   /* This node's children in the dominance tree */
   unsigned num_dom_children;
   struct nir_block **dom_children;

   /* Set of nir_block's on the dominance frontier of this block */
   struct set *dom_frontier;

   /*
    * These two indices have the property that dom_{pre,post}_index for each
    * child of this block in the dominance tree will always be between
    * dom_pre_index and dom_post_index for this block, which makes testing if
    * a given block is dominated by another block an O(1) operation.
    */
   unsigned dom_pre_index, dom_post_index;

   /* live in and out for this block; used for liveness analysis */
   BITSET_WORD *live_in;
   BITSET_WORD *live_out;
} nir_block;

static inline nir_instr *
nir_block_first_instr(nir_block *block)
{
   struct exec_node *head = exec_list_get_head(&block->instr_list);
   return exec_node_data(nir_instr, head, node);
}

static inline nir_instr *
nir_block_last_instr(nir_block *block)
{
   struct exec_node *tail = exec_list_get_tail(&block->instr_list);
   return exec_node_data(nir_instr, tail, node);
}

#define nir_foreach_instr(block, instr) \
   foreach_list_typed(nir_instr, instr, node, &(block)->instr_list)
#define nir_foreach_instr_reverse(block, instr) \
   foreach_list_typed_reverse(nir_instr, instr, node, &(block)->instr_list)
#define nir_foreach_instr_safe(block, instr) \
   foreach_list_typed_safe(nir_instr, instr, node, &(block)->instr_list)
#define nir_foreach_instr_reverse_safe(block, instr) \
   foreach_list_typed_reverse_safe(nir_instr, instr, node, &(block)->instr_list)

typedef struct nir_if {
   nir_cf_node cf_node;
   nir_src condition;

   struct exec_list then_list; /** < list of nir_cf_node */
   struct exec_list else_list; /** < list of nir_cf_node */
} nir_if;

static inline nir_cf_node *
nir_if_first_then_node(nir_if *if_stmt)
{
   struct exec_node *head = exec_list_get_head(&if_stmt->then_list);
   return exec_node_data(nir_cf_node, head, node);
}

static inline nir_cf_node *
nir_if_last_then_node(nir_if *if_stmt)
{
   struct exec_node *tail = exec_list_get_tail(&if_stmt->then_list);
   return exec_node_data(nir_cf_node, tail, node);
}

static inline nir_cf_node *
nir_if_first_else_node(nir_if *if_stmt)
{
   struct exec_node *head = exec_list_get_head(&if_stmt->else_list);
   return exec_node_data(nir_cf_node, head, node);
}

static inline nir_cf_node *
nir_if_last_else_node(nir_if *if_stmt)
{
   struct exec_node *tail = exec_list_get_tail(&if_stmt->else_list);
   return exec_node_data(nir_cf_node, tail, node);
}

typedef struct {
   nir_cf_node cf_node;

   struct exec_list body; /** < list of nir_cf_node */
} nir_loop;

static inline nir_cf_node *
nir_loop_first_cf_node(nir_loop *loop)
{
   return exec_node_data(nir_cf_node, exec_list_get_head(&loop->body), node);
}

static inline nir_cf_node *
nir_loop_last_cf_node(nir_loop *loop)
{
   return exec_node_data(nir_cf_node, exec_list_get_tail(&loop->body), node);
}

/**
 * Various bits of metadata that can may be created or required by
 * optimization and analysis passes
 */
typedef enum {
   nir_metadata_none = 0x0,
   nir_metadata_block_index = 0x1,
   nir_metadata_dominance = 0x2,
   nir_metadata_live_ssa_defs = 0x4,
   nir_metadata_not_properly_reset = 0x8,
} nir_metadata;

typedef struct {
   nir_cf_node cf_node;

   /** pointer to the function of which this is an implementation */
   struct nir_function *function;

   struct exec_list body; /** < list of nir_cf_node */

   nir_block *end_block;

   /** list for all local variables in the function */
   struct exec_list locals;

   /** array of variables used as parameters */
   unsigned num_params;
   nir_variable **params;

   /** variable used to hold the result of the function */
   nir_variable *return_var;

   /** list of local registers in the function */
   struct exec_list registers;

   /** next available local register index */
   unsigned reg_alloc;

   /** next available SSA value index */
   unsigned ssa_alloc;

   /* total number of basic blocks, only valid when block_index_dirty = false */
   unsigned num_blocks;

   nir_metadata valid_metadata;
} nir_function_impl;

static inline nir_block *
nir_start_block(nir_function_impl *impl)
{
   return (nir_block *) exec_list_get_head(&impl->body);
}

static inline nir_cf_node *
nir_cf_node_next(nir_cf_node *node)
{
   struct exec_node *next = exec_node_get_next(&node->node);
   if (exec_node_is_tail_sentinel(next))
      return NULL;
   else
      return exec_node_data(nir_cf_node, next, node);
}

static inline nir_cf_node *
nir_cf_node_prev(nir_cf_node *node)
{
   struct exec_node *prev = exec_node_get_prev(&node->node);
   if (exec_node_is_head_sentinel(prev))
      return NULL;
   else
      return exec_node_data(nir_cf_node, prev, node);
}

static inline bool
nir_cf_node_is_first(const nir_cf_node *node)
{
   return exec_node_is_head_sentinel(node->node.prev);
}

static inline bool
nir_cf_node_is_last(const nir_cf_node *node)
{
   return exec_node_is_tail_sentinel(node->node.next);
}

NIR_DEFINE_CAST(nir_cf_node_as_block, nir_cf_node, nir_block, cf_node)
NIR_DEFINE_CAST(nir_cf_node_as_if, nir_cf_node, nir_if, cf_node)
NIR_DEFINE_CAST(nir_cf_node_as_loop, nir_cf_node, nir_loop, cf_node)
NIR_DEFINE_CAST(nir_cf_node_as_function, nir_cf_node, nir_function_impl, cf_node)

typedef enum {
   nir_parameter_in,
   nir_parameter_out,
   nir_parameter_inout,
} nir_parameter_type;

typedef struct {
   nir_parameter_type param_type;
   const struct glsl_type *type;
} nir_parameter;

typedef struct nir_function {
   struct exec_node node;

   const char *name;
   struct nir_shader *shader;

   unsigned num_params;
   nir_parameter *params;
   const struct glsl_type *return_type;

   /** The implementation of this function.
    *
    * If the function is only declared and not implemented, this is NULL.
    */
   nir_function_impl *impl;
} nir_function;

typedef struct nir_shader_compiler_options {
   bool lower_fdiv;
   bool lower_ffma;
   bool lower_flrp;
   bool lower_fpow;
   bool lower_fsat;
   bool lower_fsqrt;
   bool lower_fmod;
   bool lower_bitfield_extract;
   bool lower_bitfield_insert;
   bool lower_uadd_carry;
   bool lower_usub_borrow;
   /** lowers fneg and ineg to fsub and isub. */
   bool lower_negate;
   /** lowers fsub and isub to fadd+fneg and iadd+ineg. */
   bool lower_sub;

   /* lower {slt,sge,seq,sne} to {flt,fge,feq,fne} + b2f: */
   bool lower_scmp;

   /* Does the native fdot instruction replicate its result for four
    * components?  If so, then opt_algebraic_late will turn all fdotN
    * instructions into fdot_replicatedN instructions.
    */
   bool fdot_replicates;

   /** lowers ffract to fsub+ffloor: */
   bool lower_ffract;

   bool lower_pack_half_2x16;
   bool lower_pack_unorm_2x16;
   bool lower_pack_snorm_2x16;
   bool lower_pack_unorm_4x8;
   bool lower_pack_snorm_4x8;
   bool lower_unpack_half_2x16;
   bool lower_unpack_unorm_2x16;
   bool lower_unpack_snorm_2x16;
   bool lower_unpack_unorm_4x8;
   bool lower_unpack_snorm_4x8;

   bool lower_extract_byte;
   bool lower_extract_word;

   /**
    * Does the driver support real 32-bit integers?  (Otherwise, integers
    * are simulated by floats.)
    */
   bool native_integers;

   /* Indicates that the driver only has zero-based vertex id */
   bool vertex_id_zero_based;
} nir_shader_compiler_options;

typedef struct nir_shader_info {
   const char *name;

   /* Descriptive name provided by the client; may be NULL */
   const char *label;

   /* Number of textures used by this shader */
   unsigned num_textures;
   /* Number of uniform buffers used by this shader */
   unsigned num_ubos;
   /* Number of atomic buffers used by this shader */
   unsigned num_abos;
   /* Number of shader storage buffers used by this shader */
   unsigned num_ssbos;
   /* Number of images used by this shader */
   unsigned num_images;

   /* Which inputs are actually read */
   uint64_t inputs_read;
   /* Which outputs are actually written */
   uint64_t outputs_written;
   /* Which system values are actually read */
   uint64_t system_values_read;

   /* Which patch inputs are actually read */
   uint32_t patch_inputs_read;
   /* Which patch outputs are actually written */
   uint32_t patch_outputs_written;

   /* Whether or not this shader ever uses textureGather() */
   bool uses_texture_gather;

   /* Whether or not this shader uses the gl_ClipDistance output */
   bool uses_clip_distance_out;

   /* Whether or not separate shader objects were used */
   bool separate_shader;

   /** Was this shader linked with any transform feedback varyings? */
   bool has_transform_feedback_varyings;

   union {
      struct {
         /** The number of vertices recieves per input primitive */
         unsigned vertices_in;

         /** The output primitive type (GL enum value) */
         unsigned output_primitive;

         /** The maximum number of vertices the geometry shader might write. */
         unsigned vertices_out;

         /** 1 .. MAX_GEOMETRY_SHADER_INVOCATIONS */
         unsigned invocations;

         /** Whether or not this shader uses EndPrimitive */
         bool uses_end_primitive;

         /** Whether or not this shader uses non-zero streams */
         bool uses_streams;
      } gs;

      struct {
         bool uses_discard;

         /**
          * Whether early fragment tests are enabled as defined by
          * ARB_shader_image_load_store.
          */
         bool early_fragment_tests;

         /** gl_FragDepth layout for ARB_conservative_depth. */
         enum gl_frag_depth_layout depth_layout;
      } fs;

      struct {
         unsigned local_size[3];
      } cs;

      struct {
         /** The number of vertices in the TCS output patch. */
         unsigned vertices_out;
      } tcs;
   };
} nir_shader_info;

typedef struct nir_shader {
   /** list of uniforms (nir_variable) */
   struct exec_list uniforms;

   /** list of inputs (nir_variable) */
   struct exec_list inputs;

   /** list of outputs (nir_variable) */
   struct exec_list outputs;

   /** list of shared compute variables (nir_variable) */
   struct exec_list shared;

   /** Set of driver-specific options for the shader.
    *
    * The memory for the options is expected to be kept in a single static
    * copy by the driver.
    */
   const struct nir_shader_compiler_options *options;

   /** Various bits of compile-time information about a given shader */
   struct nir_shader_info info;

   /** list of global variables in the shader (nir_variable) */
   struct exec_list globals;

   /** list of system value variables in the shader (nir_variable) */
   struct exec_list system_values;

   struct exec_list functions; /** < list of nir_function */

   /** list of global register in the shader */
   struct exec_list registers;

   /** next available global register index */
   unsigned reg_alloc;

   /**
    * the highest index a load_input_*, load_uniform_*, etc. intrinsic can
    * access plus one
    */
   unsigned num_inputs, num_uniforms, num_outputs, num_shared;

   /** The shader stage, such as MESA_SHADER_VERTEX. */
   gl_shader_stage stage;
} nir_shader;

static inline nir_function *
nir_shader_get_entrypoint(nir_shader *shader)
{
   assert(exec_list_length(&shader->functions) == 1);
   struct exec_node *func_node = exec_list_get_head(&shader->functions);
   nir_function *func = exec_node_data(nir_function, func_node, node);
   assert(func->return_type == glsl_void_type());
   assert(func->num_params == 0);
   return func;
}

#define nir_foreach_function(shader, func) \
   foreach_list_typed(nir_function, func, node, &(shader)->functions)

nir_shader *nir_shader_create(void *mem_ctx,
                              gl_shader_stage stage,
                              const nir_shader_compiler_options *options);

/** creates a register, including assigning it an index and adding it to the list */
nir_register *nir_global_reg_create(nir_shader *shader);

nir_register *nir_local_reg_create(nir_function_impl *impl);

void nir_reg_remove(nir_register *reg);

/** Adds a variable to the appropreate list in nir_shader */
void nir_shader_add_variable(nir_shader *shader, nir_variable *var);

static inline void
nir_function_impl_add_variable(nir_function_impl *impl, nir_variable *var)
{
   assert(var->data.mode == nir_var_local);
   exec_list_push_tail(&impl->locals, &var->node);
}

/** creates a variable, sets a few defaults, and adds it to the list */
nir_variable *nir_variable_create(nir_shader *shader,
                                  nir_variable_mode mode,
                                  const struct glsl_type *type,
                                  const char *name);
/** creates a local variable and adds it to the list */
nir_variable *nir_local_variable_create(nir_function_impl *impl,
                                        const struct glsl_type *type,
                                        const char *name);

/** creates a function and adds it to the shader's list of functions */
nir_function *nir_function_create(nir_shader *shader, const char *name);

nir_function_impl *nir_function_impl_create(nir_function *func);
/** creates a function_impl that isn't tied to any particular function */
nir_function_impl *nir_function_impl_create_bare(nir_shader *shader);

nir_block *nir_block_create(nir_shader *shader);
nir_if *nir_if_create(nir_shader *shader);
nir_loop *nir_loop_create(nir_shader *shader);

nir_function_impl *nir_cf_node_get_function(nir_cf_node *node);

/** requests that the given pieces of metadata be generated */
void nir_metadata_require(nir_function_impl *impl, nir_metadata required);
/** dirties all but the preserved metadata */
void nir_metadata_preserve(nir_function_impl *impl, nir_metadata preserved);

/** creates an instruction with default swizzle/writemask/etc. with NULL registers */
nir_alu_instr *nir_alu_instr_create(nir_shader *shader, nir_op op);

nir_jump_instr *nir_jump_instr_create(nir_shader *shader, nir_jump_type type);

nir_load_const_instr *nir_load_const_instr_create(nir_shader *shader,
                                                  unsigned num_components,
                                                  unsigned bit_size);

nir_intrinsic_instr *nir_intrinsic_instr_create(nir_shader *shader,
                                                nir_intrinsic_op op);

nir_call_instr *nir_call_instr_create(nir_shader *shader,
                                      nir_function *callee);

nir_tex_instr *nir_tex_instr_create(nir_shader *shader, unsigned num_srcs);

nir_phi_instr *nir_phi_instr_create(nir_shader *shader);

nir_parallel_copy_instr *nir_parallel_copy_instr_create(nir_shader *shader);

nir_ssa_undef_instr *nir_ssa_undef_instr_create(nir_shader *shader,
                                                unsigned num_components,
                                                unsigned bit_size);

nir_deref_var *nir_deref_var_create(void *mem_ctx, nir_variable *var);
nir_deref_array *nir_deref_array_create(void *mem_ctx);
nir_deref_struct *nir_deref_struct_create(void *mem_ctx, unsigned field_index);

nir_deref *nir_copy_deref(void *mem_ctx, nir_deref *deref);

nir_load_const_instr *
nir_deref_get_const_initializer_load(nir_shader *shader, nir_deref_var *deref);

/**
 * NIR Cursors and Instruction Insertion API
 * @{
 *
 * A tiny struct representing a point to insert/extract instructions or
 * control flow nodes.  Helps reduce the combinatorial explosion of possible
 * points to insert/extract.
 *
 * \sa nir_control_flow.h
 */
typedef enum {
   nir_cursor_before_block,
   nir_cursor_after_block,
   nir_cursor_before_instr,
   nir_cursor_after_instr,
} nir_cursor_option;

typedef struct {
   nir_cursor_option option;
   union {
      nir_block *block;
      nir_instr *instr;
   };
} nir_cursor;

static inline nir_block *
nir_cursor_current_block(nir_cursor cursor)
{
   if (cursor.option == nir_cursor_before_instr ||
       cursor.option == nir_cursor_after_instr) {
      return cursor.instr->block;
   } else {
      return cursor.block;
   }
}

bool nir_cursors_equal(nir_cursor a, nir_cursor b);

static inline nir_cursor
nir_before_block(nir_block *block)
{
   nir_cursor cursor;
   cursor.option = nir_cursor_before_block;
   cursor.block = block;
   return cursor;
}

static inline nir_cursor
nir_after_block(nir_block *block)
{
   nir_cursor cursor;
   cursor.option = nir_cursor_after_block;
   cursor.block = block;
   return cursor;
}

static inline nir_cursor
nir_before_instr(nir_instr *instr)
{
   nir_cursor cursor;
   cursor.option = nir_cursor_before_instr;
   cursor.instr = instr;
   return cursor;
}

static inline nir_cursor
nir_after_instr(nir_instr *instr)
{
   nir_cursor cursor;
   cursor.option = nir_cursor_after_instr;
   cursor.instr = instr;
   return cursor;
}

static inline nir_cursor
nir_after_block_before_jump(nir_block *block)
{
   nir_instr *last_instr = nir_block_last_instr(block);
   if (last_instr && last_instr->type == nir_instr_type_jump) {
      return nir_before_instr(last_instr);
   } else {
      return nir_after_block(block);
   }
}

static inline nir_cursor
nir_before_cf_node(nir_cf_node *node)
{
   if (node->type == nir_cf_node_block)
      return nir_before_block(nir_cf_node_as_block(node));

   return nir_after_block(nir_cf_node_as_block(nir_cf_node_prev(node)));
}

static inline nir_cursor
nir_after_cf_node(nir_cf_node *node)
{
   if (node->type == nir_cf_node_block)
      return nir_after_block(nir_cf_node_as_block(node));

   return nir_before_block(nir_cf_node_as_block(nir_cf_node_next(node)));
}

static inline nir_cursor
nir_after_cf_node_and_phis(nir_cf_node *node)
{
   if (node->type == nir_cf_node_block)
      return nir_after_block(nir_cf_node_as_block(node));

   nir_block *block = nir_cf_node_as_block(nir_cf_node_next(node));
   assert(block->cf_node.type == nir_cf_node_block);

   nir_foreach_instr(block, instr) {
      if (instr->type != nir_instr_type_phi)
         return nir_before_instr(instr);
   }
   return nir_after_block(block);
}

static inline nir_cursor
nir_before_cf_list(struct exec_list *cf_list)
{
   nir_cf_node *first_node = exec_node_data(nir_cf_node,
                                            exec_list_get_head(cf_list), node);
   return nir_before_cf_node(first_node);
}

static inline nir_cursor
nir_after_cf_list(struct exec_list *cf_list)
{
   nir_cf_node *last_node = exec_node_data(nir_cf_node,
                                           exec_list_get_tail(cf_list), node);
   return nir_after_cf_node(last_node);
}

/**
 * Insert a NIR instruction at the given cursor.
 *
 * Note: This does not update the cursor.
 */
void nir_instr_insert(nir_cursor cursor, nir_instr *instr);

static inline void
nir_instr_insert_before(nir_instr *instr, nir_instr *before)
{
   nir_instr_insert(nir_before_instr(instr), before);
}

static inline void
nir_instr_insert_after(nir_instr *instr, nir_instr *after)
{
   nir_instr_insert(nir_after_instr(instr), after);
}

static inline void
nir_instr_insert_before_block(nir_block *block, nir_instr *before)
{
   nir_instr_insert(nir_before_block(block), before);
}

static inline void
nir_instr_insert_after_block(nir_block *block, nir_instr *after)
{
   nir_instr_insert(nir_after_block(block), after);
}

static inline void
nir_instr_insert_before_cf(nir_cf_node *node, nir_instr *before)
{
   nir_instr_insert(nir_before_cf_node(node), before);
}

static inline void
nir_instr_insert_after_cf(nir_cf_node *node, nir_instr *after)
{
   nir_instr_insert(nir_after_cf_node(node), after);
}

static inline void
nir_instr_insert_before_cf_list(struct exec_list *list, nir_instr *before)
{
   nir_instr_insert(nir_before_cf_list(list), before);
}

static inline void
nir_instr_insert_after_cf_list(struct exec_list *list, nir_instr *after)
{
   nir_instr_insert(nir_after_cf_list(list), after);
}

void nir_instr_remove(nir_instr *instr);

/** @} */

typedef bool (*nir_foreach_ssa_def_cb)(nir_ssa_def *def, void *state);
typedef bool (*nir_foreach_dest_cb)(nir_dest *dest, void *state);
typedef bool (*nir_foreach_src_cb)(nir_src *src, void *state);
bool nir_foreach_ssa_def(nir_instr *instr, nir_foreach_ssa_def_cb cb,
                         void *state);
bool nir_foreach_dest(nir_instr *instr, nir_foreach_dest_cb cb, void *state);
bool nir_foreach_src(nir_instr *instr, nir_foreach_src_cb cb, void *state);

nir_const_value *nir_src_as_const_value(nir_src src);
bool nir_src_is_dynamically_uniform(nir_src src);
bool nir_srcs_equal(nir_src src1, nir_src src2);
void nir_instr_rewrite_src(nir_instr *instr, nir_src *src, nir_src new_src);
void nir_instr_move_src(nir_instr *dest_instr, nir_src *dest, nir_src *src);
void nir_if_rewrite_condition(nir_if *if_stmt, nir_src new_src);
void nir_instr_rewrite_dest(nir_instr *instr, nir_dest *dest,
                            nir_dest new_dest);

void nir_ssa_dest_init(nir_instr *instr, nir_dest *dest,
                       unsigned num_components, unsigned bit_size,
                       const char *name);
void nir_ssa_def_init(nir_instr *instr, nir_ssa_def *def,
                      unsigned num_components, unsigned bit_size,
                      const char *name);
void nir_ssa_def_rewrite_uses(nir_ssa_def *def, nir_src new_src);
void nir_ssa_def_rewrite_uses_after(nir_ssa_def *def, nir_src new_src,
                                    nir_instr *after_me);

/* visits basic blocks in source-code order */
typedef bool (*nir_foreach_block_cb)(nir_block *block, void *state);
bool nir_foreach_block(nir_function_impl *impl, nir_foreach_block_cb cb,
                       void *state);
bool nir_foreach_block_reverse(nir_function_impl *impl, nir_foreach_block_cb cb,
                               void *state);
bool nir_foreach_block_in_cf_node(nir_cf_node *node, nir_foreach_block_cb cb,
                                  void *state);

/* If the following CF node is an if, this function returns that if.
 * Otherwise, it returns NULL.
 */
nir_if *nir_block_get_following_if(nir_block *block);

nir_loop *nir_block_get_following_loop(nir_block *block);

void nir_index_local_regs(nir_function_impl *impl);
void nir_index_global_regs(nir_shader *shader);
void nir_index_ssa_defs(nir_function_impl *impl);
unsigned nir_index_instrs(nir_function_impl *impl);

void nir_index_blocks(nir_function_impl *impl);

void nir_print_shader(nir_shader *shader, FILE *fp);
void nir_print_instr(const nir_instr *instr, FILE *fp);

nir_shader *nir_shader_clone(void *mem_ctx, const nir_shader *s);
nir_function_impl *nir_function_impl_clone(const nir_function_impl *fi);
nir_constant *nir_constant_clone(const nir_constant *c, nir_variable *var);
nir_variable *nir_variable_clone(const nir_variable *c, nir_shader *shader);

#ifdef DEBUG
void nir_validate_shader(nir_shader *shader);
void nir_metadata_set_validation_flag(nir_shader *shader);
void nir_metadata_check_validation_flag(nir_shader *shader);

#include "util/debug.h"
static inline bool
should_clone_nir(void)
{
   static int should_clone = -1;
   if (should_clone < 0)
      should_clone = env_var_as_boolean("NIR_TEST_CLONE", false);

   return should_clone;
}
#else
static inline void nir_validate_shader(nir_shader *shader) { (void) shader; }
static inline void nir_metadata_set_validation_flag(nir_shader *shader) { (void) shader; }
static inline void nir_metadata_check_validation_flag(nir_shader *shader) { (void) shader; }
static inline bool should_clone_nir(void) { return false; }
#endif /* DEBUG */

#define _PASS(nir, do_pass) do {                                     \
   do_pass                                                           \
   nir_validate_shader(nir);                                         \
   if (should_clone_nir()) {                                         \
      nir_shader *clone = nir_shader_clone(ralloc_parent(nir), nir); \
      ralloc_free(nir);                                              \
      nir = clone;                                                   \
   }                                                                 \
} while (0)

#define NIR_PASS(progress, nir, pass, ...) _PASS(nir,                \
   nir_metadata_set_validation_flag(nir);                            \
   if (pass(nir, ##__VA_ARGS__)) {                                   \
      progress = true;                                               \
      nir_metadata_check_validation_flag(nir);                       \
   }                                                                 \
)

#define NIR_PASS_V(nir, pass, ...) _PASS(nir,                        \
   pass(nir, ##__VA_ARGS__);                                         \
)

void nir_calc_dominance_impl(nir_function_impl *impl);
void nir_calc_dominance(nir_shader *shader);

nir_block *nir_dominance_lca(nir_block *b1, nir_block *b2);
bool nir_block_dominates(nir_block *parent, nir_block *child);

void nir_dump_dom_tree_impl(nir_function_impl *impl, FILE *fp);
void nir_dump_dom_tree(nir_shader *shader, FILE *fp);

void nir_dump_dom_frontier_impl(nir_function_impl *impl, FILE *fp);
void nir_dump_dom_frontier(nir_shader *shader, FILE *fp);

void nir_dump_cfg_impl(nir_function_impl *impl, FILE *fp);
void nir_dump_cfg(nir_shader *shader, FILE *fp);

int nir_gs_count_vertices(const nir_shader *shader);

bool nir_split_var_copies(nir_shader *shader);

bool nir_lower_returns_impl(nir_function_impl *impl);
bool nir_lower_returns(nir_shader *shader);

bool nir_inline_functions(nir_shader *shader);

void nir_lower_var_copy_instr(nir_intrinsic_instr *copy, void *mem_ctx);
void nir_lower_var_copies(nir_shader *shader);

bool nir_lower_global_vars_to_local(nir_shader *shader);

bool nir_lower_indirect_derefs(nir_shader *shader, nir_variable_mode modes);

bool nir_lower_locals_to_regs(nir_shader *shader);

void nir_lower_outputs_to_temporaries(nir_shader *shader,
                                      nir_function *entrypoint);
void nir_shader_gather_info(nir_shader *shader, nir_function_impl *entrypoint);

void nir_assign_var_locations(struct exec_list *var_list,
                              unsigned *size,
                              int (*type_size)(const struct glsl_type *));

void nir_lower_io(nir_shader *shader,
                  nir_variable_mode modes,
                  int (*type_size)(const struct glsl_type *));
nir_src *nir_get_io_offset_src(nir_intrinsic_instr *instr);
nir_src *nir_get_io_vertex_index_src(nir_intrinsic_instr *instr);

void nir_lower_vars_to_ssa(nir_shader *shader);

bool nir_remove_dead_variables(nir_shader *shader, nir_variable_mode modes);

void nir_move_vec_src_uses_to_dest(nir_shader *shader);
bool nir_lower_vec_to_movs(nir_shader *shader);
void nir_lower_alu_to_scalar(nir_shader *shader);
void nir_lower_load_const_to_scalar(nir_shader *shader);

void nir_lower_phis_to_scalar(nir_shader *shader);

void nir_lower_samplers(nir_shader *shader,
                        const struct gl_shader_program *shader_program);

bool nir_lower_system_values(nir_shader *shader);

typedef struct nir_lower_tex_options {
   /**
    * bitmask of (1 << GLSL_SAMPLER_DIM_x) to control for which
    * sampler types a texture projector is lowered.
    */
   unsigned lower_txp;

   /**
    * If true, lower rect textures to 2D, using txs to fetch the
    * texture dimensions and dividing the texture coords by the
    * texture dims to normalize.
    */
   bool lower_rect;

   /**
    * To emulate certain texture wrap modes, this can be used
    * to saturate the specified tex coord to [0.0, 1.0].  The
    * bits are according to sampler #, ie. if, for example:
    *
    *   (conf->saturate_s & (1 << n))
    *
    * is true, then the s coord for sampler n is saturated.
    *
    * Note that clamping must happen *after* projector lowering
    * so any projected texture sample instruction with a clamped
    * coordinate gets automatically lowered, regardless of the
    * 'lower_txp' setting.
    */
   unsigned saturate_s;
   unsigned saturate_t;
   unsigned saturate_r;

   /* Bitmask of textures that need swizzling.
    *
    * If (swizzle_result & (1 << texture_index)), then the swizzle in
    * swizzles[texture_index] is applied to the result of the texturing
    * operation.
    */
   unsigned swizzle_result;

   /* A swizzle for each texture.  Values 0-3 represent x, y, z, or w swizzles
    * while 4 and 5 represent 0 and 1 respectively.
    */
   uint8_t swizzles[32][4];
} nir_lower_tex_options;

bool nir_lower_tex(nir_shader *shader,
                   const nir_lower_tex_options *options);

void nir_lower_idiv(nir_shader *shader);

void nir_lower_clip_vs(nir_shader *shader, unsigned ucp_enables);
void nir_lower_clip_fs(nir_shader *shader, unsigned ucp_enables);

void nir_lower_two_sided_color(nir_shader *shader);

void nir_lower_atomics(nir_shader *shader,
                       const struct gl_shader_program *shader_program);
void nir_lower_to_source_mods(nir_shader *shader);

bool nir_lower_gs_intrinsics(nir_shader *shader);

void nir_lower_double_pack(nir_shader *shader);

bool nir_normalize_cubemap_coords(nir_shader *shader);

void nir_live_ssa_defs_impl(nir_function_impl *impl);
bool nir_ssa_defs_interfere(nir_ssa_def *a, nir_ssa_def *b);

void nir_convert_to_ssa_impl(nir_function_impl *impl);
void nir_convert_to_ssa(nir_shader *shader);

bool nir_repair_ssa_impl(nir_function_impl *impl);
bool nir_repair_ssa(nir_shader *shader);

/* If phi_webs_only is true, only convert SSA values involved in phi nodes to
 * registers.  If false, convert all values (even those not involved in a phi
 * node) to registers.
 */
void nir_convert_from_ssa(nir_shader *shader, bool phi_webs_only);

bool nir_opt_algebraic(nir_shader *shader);
bool nir_opt_algebraic_late(nir_shader *shader);
bool nir_opt_constant_folding(nir_shader *shader);

bool nir_opt_global_to_local(nir_shader *shader);

bool nir_copy_prop(nir_shader *shader);

bool nir_opt_cse(nir_shader *shader);

bool nir_opt_dce(nir_shader *shader);

bool nir_opt_dead_cf(nir_shader *shader);

void nir_opt_gcm(nir_shader *shader);

bool nir_opt_peephole_select(nir_shader *shader);

bool nir_opt_remove_phis(nir_shader *shader);

bool nir_opt_undef(nir_shader *shader);

void nir_sweep(nir_shader *shader);

nir_intrinsic_op nir_intrinsic_from_system_value(gl_system_value val);
gl_system_value nir_system_value_from_intrinsic(nir_intrinsic_op intrin);

#ifdef __cplusplus
} /* extern "C" */
#endif<|MERGE_RESOLUTION|>--- conflicted
+++ resolved
@@ -971,16 +971,11 @@
    NIR_INTRINSIC_UCP_ID = 4,
 
    /**
-<<<<<<< HEAD
-    * The ammount of data, starting from BASE, that this instruction may
-=======
     * The amount of data, starting from BASE, that this instruction may
->>>>>>> f1d29099
     * access.  This is used to provide bounds if the offset is not constant.
     */
    NIR_INTRINSIC_RANGE = 5,
 
-<<<<<<< HEAD
    /**
     * The Vulkan descriptor set for vulkan_resource_index intrinsic.
     */
@@ -991,8 +986,6 @@
     */
    NIR_INTRINSIC_BINDING = 7,
 
-=======
->>>>>>> f1d29099
    NIR_INTRINSIC_NUM_INDEX_FLAGS,
 
 } nir_intrinsic_index_flag;
@@ -1057,11 +1050,8 @@
 INTRINSIC_IDX_ACCESSORS(stream_id, STREAM_ID, unsigned)
 INTRINSIC_IDX_ACCESSORS(ucp_id, UCP_ID, unsigned)
 INTRINSIC_IDX_ACCESSORS(range, RANGE, unsigned)
-<<<<<<< HEAD
 INTRINSIC_IDX_ACCESSORS(desc_set, DESC_SET, unsigned)
 INTRINSIC_IDX_ACCESSORS(binding, BINDING, unsigned)
-=======
->>>>>>> f1d29099
 
 /**
  * \group texture information
