--- conflicted
+++ resolved
@@ -413,7 +413,6 @@
 }
 
 static inline void
-<<<<<<< HEAD
 nir_store_deref_var(nir_builder *build, nir_deref_var *deref,
                     nir_ssa_def *value, unsigned writemask)
 {
@@ -430,8 +429,6 @@
 }
 
 static inline void
-=======
->>>>>>> 22b343a8
 nir_copy_deref_var(nir_builder *build, nir_deref_var *dest, nir_deref_var *src)
 {
    assert(nir_deref_tail(&dest->deref)->type ==
